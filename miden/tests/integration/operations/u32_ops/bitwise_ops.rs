use super::test_input_out_of_bounds;
use processor::math::Felt;
use processor::ExecutionError;
use test_utils::{
    build_op_test, proptest::prelude::*, rand::rand_value, TestError, U32_BOUND, ZERO,
};

// U32 OPERATIONS TESTS - MANUAL - BITWISE OPERATIONS
// ================================================================================================

#[test]
fn u32and() {
    let asm_op = "u32and";

    // --- simple cases ---------------------------------------------------------------------------
    let test = build_op_test!(asm_op, &[1, 1]);
    test.expect_stack(&[1]);

    let test = build_op_test!(asm_op, &[0, 1]);
    test.expect_stack(&[0]);

    let test = build_op_test!(asm_op, &[1, 0]);
    test.expect_stack(&[0]);

    let test = build_op_test!(asm_op, &[0, 0]);
    test.expect_stack(&[0]);

    // --- random u32 values ----------------------------------------------------------------------
    let a = rand_value::<u32>();
    let b = rand_value::<u32>();

    let test = build_op_test!(asm_op, &[a as u64, b as u64]);
    test.expect_stack(&[(a & b) as u64]);

    // --- test that the rest of the stack isn't affected -----------------------------------------
    let c = rand_value::<u32>();
    let d = rand_value::<u32>();

    let test = build_op_test!(asm_op, &[c as u64, d as u64, a as u64, b as u64]);
    test.expect_stack(&[(a & b) as u64, d as u64, c as u64]);
}

#[test]
fn u32and_fail() {
    let asm_op = "u32and";

    let test = build_op_test!(asm_op, &[U32_BOUND, 0]);
    test.expect_error(TestError::ExecutionError(ExecutionError::NotU32Value(
        Felt::new(U32_BOUND),
        ZERO,
    )));

    let test = build_op_test!(asm_op, &[0, U32_BOUND]);
    test.expect_error(TestError::ExecutionError(ExecutionError::NotU32Value(
        Felt::new(U32_BOUND),
        ZERO,
    )));
}

#[test]
fn u32or() {
    let asm_op = "u32or";

    // --- simple cases ---------------------------------------------------------------------------
    let test = build_op_test!(asm_op, &[1, 1]);
    test.expect_stack(&[1]);

    let test = build_op_test!(asm_op, &[0, 1]);
    test.expect_stack(&[1]);

    let test = build_op_test!(asm_op, &[1, 0]);
    test.expect_stack(&[1]);

    let test = build_op_test!(asm_op, &[0, 0]);
    test.expect_stack(&[0]);

    // --- random u32 values ----------------------------------------------------------------------
    let a = rand_value::<u32>();
    let b = rand_value::<u32>();

    let test = build_op_test!(asm_op, &[a as u64, b as u64]);
    test.expect_stack(&[(a | b) as u64]);

    // --- test that the rest of the stack isn't affected -----------------------------------------
    let c = rand_value::<u32>();
    let d = rand_value::<u32>();

    let test = build_op_test!(asm_op, &[c as u64, d as u64, a as u64, b as u64]);
    test.expect_stack(&[(a | b) as u64, d as u64, c as u64]);
}

#[test]
fn u32or_fail() {
    let asm_op = "u32or";

    let test = build_op_test!(asm_op, &[U32_BOUND, 0]);
    test.expect_error(TestError::ExecutionError(ExecutionError::NotU32Value(
        Felt::new(U32_BOUND),
        ZERO,
    )));

    let test = build_op_test!(asm_op, &[0, U32_BOUND]);
    test.expect_error(TestError::ExecutionError(ExecutionError::NotU32Value(
        Felt::new(U32_BOUND),
        ZERO,
    )));
}

#[test]
fn u32xor() {
    let asm_op = "u32xor";

    // --- simple cases ---------------------------------------------------------------------------
    let test = build_op_test!(asm_op, &[1, 1]);
    test.expect_stack(&[0]);

    let test = build_op_test!(asm_op, &[0, 1]);
    test.expect_stack(&[1]);

    let test = build_op_test!(asm_op, &[1, 0]);
    test.expect_stack(&[1]);

    let test = build_op_test!(asm_op, &[0, 0]);
    test.expect_stack(&[0]);

    // --- random u32 values ----------------------------------------------------------------------
    let a = rand_value::<u32>();
    let b = rand_value::<u32>();

    let test = build_op_test!(asm_op, &[a as u64, b as u64]);
    test.expect_stack(&[(a ^ b) as u64]);

    // --- test that the rest of the stack isn't affected -----------------------------------------
    let c = rand_value::<u32>();
    let d = rand_value::<u32>();
    let test = build_op_test!(asm_op, &[c as u64, d as u64, a as u64, b as u64]);
    test.expect_stack(&[(a ^ b) as u64, d as u64, c as u64]);
}

#[test]
fn u32xor_fail() {
    let asm_op = "u32xor";

    let test = build_op_test!(asm_op, &[U32_BOUND, 0]);
    test.expect_error(TestError::ExecutionError(ExecutionError::NotU32Value(
        Felt::new(U32_BOUND),
        ZERO,
    )));

    let test = build_op_test!(asm_op, &[0, U32_BOUND]);
    test.expect_error(TestError::ExecutionError(ExecutionError::NotU32Value(
        Felt::new(U32_BOUND),
        ZERO,
    )));
}

#[test]
fn u32not() {
    let asm_op = "u32not";

    // --- simple cases ---------------------------------------------------------------------------
    let test = build_op_test!(asm_op, &[U32_BOUND - 1]);
    test.expect_stack(&[0]);

    let test = build_op_test!(asm_op, &[0]);
    test.expect_stack(&[U32_BOUND - 1]);

    // --- random u32 values ----------------------------------------------------------------------
    let a = rand_value::<u32>();

    let test = build_op_test!(asm_op, &[a as u64]);
    test.expect_stack(&[!a as u64]);

    // --- test that the rest of the stack isn't affected -----------------------------------------
    let b = rand_value::<u32>();

    let test = build_op_test!(asm_op, &[b as u64, a as u64]);
    test.expect_stack(&[!a as u64, b as u64]);
}

#[test]
fn u32not_fail() {
    let asm_op = "u32not";
    test_input_out_of_bounds(asm_op);
}

#[test]
fn u32shl() {
    // left shift: pops a from the stack and pushes (a * 2^b) mod 2^32 for a provided value b
    let asm_op = "u32shl";

    // --- test simple case -----------------------------------------------------------------------
    let a = 1_u32;
    let b = 1_u32;
    let test = build_op_test!(asm_op, &[5, a as u64, b as u64]);
    test.expect_stack(&[2, 5]);

    // --- test max values of a and b -------------------------------------------------------------
    let a = (U32_BOUND - 1) as u32;
    let b = 31;

    let test = build_op_test!(asm_op, &[a as u64, b as u64]);
    test.expect_stack(&[a.wrapping_shl(b) as u64]);

    // --- test b = 0 -----------------------------------------------------------------------------
    let a = rand_value::<u32>();
    let b = 0;

    let test = build_op_test!(asm_op, &[a as u64, b as u64]);
    test.expect_stack(&[a.wrapping_shl(b) as u64]);

    // --- test random values ---------------------------------------------------------------------
    let a = rand_value::<u32>();
    let b = rand_value::<u32>() % 32;

    let test = build_op_test!(asm_op, &[a as u64, b as u64]);
    test.expect_stack(&[a.wrapping_shl(b) as u64]);

    // --- test out of bounds input (should not fail) --------------------------------------------
    let test = build_op_test!(asm_op, &[U32_BOUND, 1]);
    assert!(test.execute().is_ok());
}

#[test]
fn u32shl_b() {
    // left shift: pops a from the stack and pushes (a * 2^b) mod 2^32 for a provided value b
    let op_base = "u32shl";
    let get_asm_op = |b: u32| format!("{op_base}.{b}");

    // --- test simple case -----------------------------------------------------------------------
    let a = 1_u32;
    let b = 1_u32;
    let test = build_op_test!(get_asm_op(b).as_str(), &[5, a as u64]);
    test.expect_stack(&[2, 5]);

    // --- test max values of a and b -------------------------------------------------------------
    let a = (U32_BOUND - 1) as u32;
    let b = 31;

    let test = build_op_test!(get_asm_op(b).as_str(), &[a as u64]);
    test.expect_stack(&[a.wrapping_shl(b) as u64]);

    // --- test b = 0 -----------------------------------------------------------------------------
    let a = rand_value::<u32>();
    let b = 0;

    let test = build_op_test!(get_asm_op(b).as_str(), &[a as u64]);
    test.expect_stack(&[a.wrapping_shl(b) as u64]);

    // // --- test random values ---------------------------------------------------------------------
    // let a = rand_value::<u32>();
    // let b = rand_value::<u32>() % 32;

    // let test = build_op_test!(get_asm_op(b).as_str(), &[a as u64]);
    // test.expect_stack(&[a.wrapping_shl(b) as u64]);

    // // --- test out of bounds input (should not fail) --------------------------------------------
    // let b = 1;
    // let test = build_op_test!(get_asm_op(b).as_str(), &[U32_BOUND]);
    // assert!(test.execute().is_ok());
}

#[test]
fn u32shr() {
    // right shift: pops a from the stack and pushes a / 2^b for a provided value b
    let asm_op = "u32shr";

    // --- test simple case -----------------------------------------------------------------------
    let a = 4_u32;
    let b = 2_u32;
    let test = build_op_test!(asm_op, &[5, a as u64, b as u64]);
    test.expect_stack(&[1, 5]);

    // --- test max values of a and b -------------------------------------------------------------
    let a = (U32_BOUND - 1) as u32;
    let b = 31;

    let test = build_op_test!(asm_op, &[a as u64, b as u64]);
    test.expect_stack(&[a.wrapping_shr(b) as u64]);

    // --- test b = 0 ---------------------------------------------------------------------------
    let a = rand_value::<u32>();
    let b = 0;

    let test = build_op_test!(asm_op, &[a as u64, b as u64]);
    test.expect_stack(&[a.wrapping_shr(b) as u64]);

    // --- test random values ---------------------------------------------------------------------
    let a = rand_value::<u32>();
    let b = rand_value::<u32>() % 32;

    let test = build_op_test!(asm_op, &[a as u64, b as u64]);
    test.expect_stack(&[a.wrapping_shr(b) as u64]);

    // --- test out of bounds inputs (should not fail) --------------------------------------------
    let test = build_op_test!(asm_op, &[U32_BOUND, 1]);
    assert!(test.execute().is_ok());
}

#[test]
fn u32shr_b() {
    // right shift: pops a from the stack and pushes a / 2^b for a provided value b
    let op_base = "u32shr";
    let get_asm_op = |b: u32| format!("{op_base}.{b}");

    // --- test simple case -----------------------------------------------------------------------
    let a = 4_u32;
    let b = 2_u32;
    let test = build_op_test!(get_asm_op(b).as_str(), &[5, a as u64]);
    test.expect_stack(&[1, 5]);

    // --- test max values of a and b -------------------------------------------------------------
    let a = (U32_BOUND - 1) as u32;
    let b = 31;

    let test = build_op_test!(get_asm_op(b).as_str(), &[a as u64]);
    test.expect_stack(&[a.wrapping_shr(b) as u64]);

    // --- test b = 0 ---------------------------------------------------------------------------
    let a = rand_value::<u32>();
    let b = 0;

    let test = build_op_test!(get_asm_op(b).as_str(), &[a as u64]);
    test.expect_stack(&[a.wrapping_shr(b) as u64]);

    // --- test random values ---------------------------------------------------------------------
    let a = rand_value::<u32>();
    let b = rand_value::<u32>() % 32;

    let test = build_op_test!(get_asm_op(b).as_str(), &[a as u64]);
    test.expect_stack(&[a.wrapping_shr(b) as u64]);

    // --- test out of bounds inputs (should not fail) --------------------------------------------
    let b = 1;
    let test = build_op_test!(get_asm_op(b).as_str(), &[U32_BOUND]);
    assert!(test.execute().is_ok());
}

#[test]
fn u32rotl() {
    // Computes c by rotating a 32-bit representation of a to the left by b bits.
    let asm_op = "u32rotl";

    // --- test simple case -----------------------------------------------------------------------
    let a = 1_u32;
    let b = 1_u32;
    let test = build_op_test!(asm_op, &[5, a as u64, b as u64]);
    test.expect_stack(&[2, 5]);

    // --- test simple wraparound case with large a -----------------------------------------------
    let a = (1_u64 << 31) as u32;
    let b: u32 = 1;
    let test = build_op_test!(asm_op, &[a as u64, b as u64]);
    test.expect_stack(&[1]);

    // --- test simple case wraparound case with max b --------------------------------------------
    let a = 2_u32;
    let b: u32 = 31;
    let test = build_op_test!(asm_op, &[a as u64, b as u64]);
    test.expect_stack(&[1]);

    // --- no change when a is max value (all 1s) -------------------------------------------------
    let a = (U32_BOUND - 1) as u32;
    let b = 2;
    let test = build_op_test!(asm_op, &[a as u64, b as u64]);
    test.expect_stack(&[a as u64]);

    // --- test b = 0 -----------------------------------------------------------------------------
    let a = rand_value::<u32>();
    let b = 0;

    let test = build_op_test!(asm_op, &[a as u64, b as u64]);
    test.expect_stack(&[a.rotate_left(b) as u64]);

    // --- test random values ---------------------------------------------------------------------
    let a = rand_value::<u32>();
    let b = rand_value::<u32>() % 32;

    let test = build_op_test!(asm_op, &[a as u64, b as u64]);
    test.expect_stack(&[a.rotate_left(b) as u64]);

    // --- test out of bounds inputs (should not fail) --------------------------------------------
    let test = build_op_test!(asm_op, &[U32_BOUND, 1]);
    assert!(test.execute().is_ok());
}

#[test]
fn u32rotr() {
    // Computes c by rotating a 32-bit representation of a to the right by b bits.
    let asm_op = "u32rotr";

    // --- test simple case -----------------------------------------------------------------------
    let a = 2_u32;
    let b = 1_u32;
    let test = build_op_test!(asm_op, &[5, a as u64, b as u64]);
    test.expect_stack(&[1, 5]);

    // --- test simple wraparound case with small a -----------------------------------------------
    let a = 1_u32;
    let b = 1_u32;
    let test = build_op_test!(asm_op, &[a as u64, b as u64]);
    test.expect_stack(&[U32_BOUND >> 1]);

    // --- test simple case wraparound case with max b --------------------------------------------
    let a = 1_u32;
    let b: u32 = 31;
    let test = build_op_test!(asm_op, &[a as u64, b as u64]);
    test.expect_stack(&[2]);

    // --- no change when a is max value (all 1s) -------------------------------------------------
    let a = (U32_BOUND - 1) as u32;
    let b = 2;
    let test = build_op_test!(asm_op, &[a as u64, b as u64]);
    test.expect_stack(&[a as u64]);

    // --- test b = 0 ---------------------------------------------------------------------------
    let a = rand_value::<u32>();
    let b = 0;

    let test = build_op_test!(asm_op, &[a as u64, b as u64]);
    test.expect_stack(&[a.rotate_right(b) as u64]);

    // --- test random values ---------------------------------------------------------------------
    let a = rand_value::<u32>();
    let b = rand_value::<u32>() % 32;

    let test = build_op_test!(asm_op, &[a as u64, b as u64]);
    test.expect_stack(&[a.rotate_right(b) as u64]);

    // --- test out of bounds inputs (should not fail) --------------------------------------------
    let test = build_op_test!(asm_op, &[U32_BOUND, 1]);
    assert!(test.execute().is_ok());
<<<<<<< HEAD
}

#[test]
fn u32popcnt() {
    let asm_op = "u32popcnt";
=======
}

#[test]
fn u32popcnt() {
    let asm_op = "u32popcnt";
    build_op_test!(asm_op, &[0]).expect_stack(&[0]);
    build_op_test!(asm_op, &[1]).expect_stack(&[1]);
    build_op_test!(asm_op, &[555]).expect_stack(&[5]);
    build_op_test!(asm_op, &[65536]).expect_stack(&[1]);
    build_op_test!(asm_op, &[4294967295]).expect_stack(&[32]);
}

#[test]
fn u32clz() {
    let asm_op = "u32clz";
    build_op_test!(asm_op, &[0]).expect_stack(&[32]);
    build_op_test!(asm_op, &[1]).expect_stack(&[31]);
    // bit representation of the 67123567 is 00000100000000000011100101101111
    build_op_test!(asm_op, &[67123567]).expect_stack(&[5]);
    build_op_test!(asm_op, &[4294967295]).expect_stack(&[0]);
}

#[test]
fn u32ctz() {
    let asm_op = "u32ctz";
    build_op_test!(asm_op, &[0]).expect_stack(&[32]);
    build_op_test!(asm_op, &[1]).expect_stack(&[0]);
    // bit representaion of the 14688 is 00000000000000000011100101100000
    build_op_test!(asm_op, &[14688]).expect_stack(&[5]);
    build_op_test!(asm_op, &[4294967295]).expect_stack(&[0]);
}

#[test]
fn u32clo() {
    let asm_op = "u32clo";
    build_op_test!(asm_op, &[0]).expect_stack(&[0]);
    build_op_test!(asm_op, &[1]).expect_stack(&[0]);
    // bit representation of the 4185032762 is 11111001011100101000100000111010
    build_op_test!(asm_op, &[4185032762]).expect_stack(&[5]);
    build_op_test!(asm_op, &[4294967295]).expect_stack(&[32]);
}

#[test]
fn u32cto() {
    let asm_op = "u32cto";
>>>>>>> 3a957f7c
    build_op_test!(asm_op, &[0]).expect_stack(&[0]);
    build_op_test!(asm_op, &[1]).expect_stack(&[1]);
    // bit representation of the 4185032735 is 11111001011100101000100000011111
    build_op_test!(asm_op, &[4185032735]).expect_stack(&[5]);
    build_op_test!(asm_op, &[4294967295]).expect_stack(&[32]);
}

// U32 OPERATIONS TESTS - RANDOMIZED - BITWISE OPERATIONS
// ================================================================================================

proptest! {
    #[test]
    fn u32and_proptest(a in any::<u32>(), b in any::<u32>()) {
        let asm_opcode = "u32and";
        let values = [a as u64, b as u64];
        // should result in bitwise AND
        let expected = (a & b) as u64;

        let test = build_op_test!(asm_opcode, &values);
        test.prop_expect_stack(&[expected])?;
    }

    #[test]
    fn u32or_proptest(a in any::<u32>(), b in any::<u32>()) {
        let asm_opcode = "u32or";
        let values = [a as u64, b as u64];
        // should result in bitwise OR
        let expected = (a | b) as u64;

        let test = build_op_test!(asm_opcode, &values);
        test.prop_expect_stack(&[expected])?;
    }

    #[test]
    fn u32xor_proptest(a in any::<u32>(), b in any::<u32>()) {
        let asm_opcode = "u32xor";
        let values = [a as u64, b as u64];
        // should result in bitwise XOR
        let expected = (a ^ b) as u64;

        let test = build_op_test!(asm_opcode, &values);
        test.prop_expect_stack(&[expected])?;
    }

    #[test]
    fn u32not_proptest(value in any::<u32>()) {
        let asm_opcode = "u32not";

        // should result in bitwise NOT
        let test = build_op_test!(asm_opcode, &[value as u64]);
        test.prop_expect_stack(&[!value as u64])?;
    }

    #[test]
    fn u32shl_proptest(a in any::<u32>(), b in 0_u32..32) {
        let asm_opcode = "u32shl";

        // should execute left shift
        let c = a.wrapping_shl(b);
        let test = build_op_test!(asm_opcode, &[a as u64, b as u64]);
        test.prop_expect_stack(&[c as u64])?;
    }

    #[test]
    fn u32shl_b_proptest(a in any::<u32>(), b in 0_u32..32) {
        let asm_opcode = format!("u32shl.{b}");

        // should execute left shift
        let c = a.wrapping_shl(b);
        let test = build_op_test!(asm_opcode, &[a as u64]);
        test.prop_expect_stack(&[c as u64])?;
    }

    #[test]
    fn u32rotl_proptest(a in any::<u32>(), b in 0_u32..32) {
        let asm_opcode = "u32rotl";

        // should execute left bit rotation
        let test = build_op_test!(asm_opcode, &[a as u64, b as u64]);
        test.prop_expect_stack(&[a.rotate_left(b) as u64])?;
    }

    #[test]
    fn u32rotl_b_proptest(a in any::<u32>(), b in 0_u32..32) {
        let op_base = "u32rotl";
        let asm_opcode = format!("{op_base}.{b}");

        // should execute left bit rotation
        let test = build_op_test!(asm_opcode, &[a as u64]);
        test.prop_expect_stack(&[a.rotate_left(b) as u64])?;
    }

    #[test]
    fn u32rotr_proptest(a in any::<u32>(), b in 0_u32..32) {
        let asm_opcode = "u32rotr";

        // should execute right bit rotation
        let test = build_op_test!(asm_opcode, &[a as u64, b as u64]);
        test.prop_expect_stack(&[a.rotate_right(b) as u64])?;
    }

    #[test]
    fn u32rotr_b_proptest(a in any::<u32>(), b in 0_u32..32) {
        let op_base = "u32rotr";
        let asm_opcode = format!("{op_base}.{b}");

        // should execute right bit rotation
        let test = build_op_test!(asm_opcode, &[a as u64]);
        test.prop_expect_stack(&[a.rotate_right(b) as u64])?;
    }

    #[test]
    fn u32popcount_proptest(a in any::<u32>()) {
        let asm_opcode = "u32popcnt";
        let expected = a.count_ones();
<<<<<<< HEAD
=======
        let test = build_op_test!(asm_opcode, &[a as u64]);
        test.prop_expect_stack(&[expected as u64])?;
    }

    #[test]
    fn u32clz_proptest(a in any::<u32>()) {
        let asm_opcode = "u32clz";
        let expected = a.leading_zeros();
        let test = build_op_test!(asm_opcode, &[a as u64]);
        test.prop_expect_stack(&[expected as u64])?;
    }

    #[test]
    fn u32ctz_proptest(a in any::<u32>()) {
        let asm_opcode = "u32ctz";
        let expected = a.trailing_zeros();
        let test = build_op_test!(asm_opcode, &[a as u64]);
        test.prop_expect_stack(&[expected as u64])?;
    }

    #[test]
    fn u32clo_proptest(a in any::<u32>()) {
        let asm_opcode = "u32clo";
        let expected = a.leading_ones();
        let test = build_op_test!(asm_opcode, &[a as u64]);
        test.prop_expect_stack(&[expected as u64])?;
    }

    #[test]
    fn u32cto_proptest(a in any::<u32>()) {
        let asm_opcode = "u32cto";
        let expected = a.trailing_ones();
>>>>>>> 3a957f7c
        let test = build_op_test!(asm_opcode, &[a as u64]);
        test.prop_expect_stack(&[expected as u64])?;
    }
}<|MERGE_RESOLUTION|>--- conflicted
+++ resolved
@@ -430,13 +430,6 @@
     // --- test out of bounds inputs (should not fail) --------------------------------------------
     let test = build_op_test!(asm_op, &[U32_BOUND, 1]);
     assert!(test.execute().is_ok());
-<<<<<<< HEAD
-}
-
-#[test]
-fn u32popcnt() {
-    let asm_op = "u32popcnt";
-=======
 }
 
 #[test]
@@ -482,7 +475,6 @@
 #[test]
 fn u32cto() {
     let asm_op = "u32cto";
->>>>>>> 3a957f7c
     build_op_test!(asm_op, &[0]).expect_stack(&[0]);
     build_op_test!(asm_op, &[1]).expect_stack(&[1]);
     // bit representation of the 4185032735 is 11111001011100101000100000011111
@@ -598,8 +590,6 @@
     fn u32popcount_proptest(a in any::<u32>()) {
         let asm_opcode = "u32popcnt";
         let expected = a.count_ones();
-<<<<<<< HEAD
-=======
         let test = build_op_test!(asm_opcode, &[a as u64]);
         test.prop_expect_stack(&[expected as u64])?;
     }
@@ -632,7 +622,6 @@
     fn u32cto_proptest(a in any::<u32>()) {
         let asm_opcode = "u32cto";
         let expected = a.trailing_ones();
->>>>>>> 3a957f7c
         let test = build_op_test!(asm_opcode, &[a as u64]);
         test.prop_expect_stack(&[expected as u64])?;
     }
