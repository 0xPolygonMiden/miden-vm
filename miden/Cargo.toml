[package]
name = "miden-vm"
version = "0.6.0"
description="Miden virtual machine"
authors = ["miden contributors"]
readme="README.md"
license = "MIT"
repository = "https://github.com/0xPolygonMiden/miden-vm"
categories = ["cryptography", "emulators", "no-std"]
keywords = ["miden", "stark", "virtual-machine", "zkp"]
edition = "2021"
rust-version = "1.67"

[[bin]]
name = "miden"
path = "src/main.rs"
bench = false
doctest = false
required-features = ["executable"]

[lib]
name = "miden"
path = "src/lib.rs"
bench = false
doctest = false

[[bench]]
name = "program_compilation"
harness = false

[[bench]]
name = "program_execution"
harness = false

[[test]]
name = "miden"
path = "tests/integration/main.rs"

[features]
concurrent = ["prover/concurrent", "std"]
default = ["std"]
executable = ["env_logger", "hex/std", "processor/internals", "std", "serde/std", "serde_derive", "serde_json/std", "structopt", "rustyline"]
std = ["assembly/std", "log/std", "processor/std", "prover/std", "verifier/std"]

[dependencies]
assembly = { package = "miden-assembly", path = "../assembly", version = "0.6", default-features = false }
env_logger = { version = "0.10", default-features = false, optional = true }
hex = { version = "0.4", optional = true }
log = { version = "0.4", default-features = false }
processor = { package = "miden-processor", path = "../processor", version = "0.6", default-features = false }
prover = { package = "miden-prover", path = "../prover", version = "0.6", default-features = false }
rustyline = { version = "10.0.0", default-features = false, optional = true}
serde = {version = "1.0.117", optional = true }
serde_derive = {version = "1.0.117", optional = true }
serde_json = {version = "1.0.59", optional = true }
<<<<<<< HEAD
miden-stdlib = { package = "miden-stdlib", path = "../stdlib", version = "0.4", default-features = false }
=======
stdlib = { package = "miden-stdlib", path = "../stdlib", version = "0.5", default-features = false }
>>>>>>> cb9094fc
structopt = { version = "0.3", default-features = false, optional = true }
verifier = { package = "miden-verifier", path = "../verifier", version = "0.6", default-features = false }

[dev-dependencies]
assert_cmd = "2.0"
blake3 = "1.3"
criterion = "0.4"
escargot = "0.5.7"
miden-test = { package = "miden-test-utils", path = "../miden-test-utils", version = "0.1" }
num-bigint = "0.4"
predicates = "2.1.5"
processor = { package = "miden-processor", path = "../processor", version = "0.6", features = ["internals"], default-features = false }
proptest = "1.1"
rand-utils = { package = "winter-rand-utils", version = "0.6" }
sha2 = "0.10"
sha3 = "0.10"
test-case = "3.0.0"
vm-core = { package = "miden-core", path = "../core", version = "0.6", default-features = false }
winterfell = { package = "winter-prover", version = "0.6", default-features = false }
winter-fri = { package = "winter-fri", version = "0.6" }
winter-utils = { package = "winter-utils", version = "0.6" }<|MERGE_RESOLUTION|>--- conflicted
+++ resolved
@@ -53,11 +53,7 @@
 serde = {version = "1.0.117", optional = true }
 serde_derive = {version = "1.0.117", optional = true }
 serde_json = {version = "1.0.59", optional = true }
-<<<<<<< HEAD
-miden-stdlib = { package = "miden-stdlib", path = "../stdlib", version = "0.4", default-features = false }
-=======
-stdlib = { package = "miden-stdlib", path = "../stdlib", version = "0.5", default-features = false }
->>>>>>> cb9094fc
+miden-stdlib = { package = "miden-stdlib", path = "../stdlib", version = "0.5", default-features = false }
 structopt = { version = "0.3", default-features = false, optional = true }
 verifier = { package = "miden-verifier", path = "../verifier", version = "0.6", default-features = false }
 
