--- conflicted
+++ resolved
@@ -1,5 +1,5 @@
+use std::path::Path;
 use std::{path::PathBuf, time::Instant};
-use std::path::Path;
 
 use assembly::diagnostics::{IntoDiagnostic, Report, WrapErr};
 use clap::Parser;
@@ -18,44 +18,39 @@
     output_file: Option<PathBuf>,
     /// Path to proof file
     #[clap(short = 'p', long = "proof", value_parser)]
-    proof_file: Option<PathBuf>,
+    proof_file: PathBuf,
     /// Program hash (hex)
-<<<<<<< HEAD
-    #[clap(short = 'x', long = "hash")]
-=======
     #[clap(short = 'x', long = "program-hash")]
->>>>>>> 440c2219
     program_hash: String,
 }
 
 impl VerifyCmd {
-    pub fn execute(&mut self) -> Result<(), Report> {
-
-        let (proof_file,output_file)=self.infer_defaults();
-
-        self.proof_file=Some(proof_file);
-        self.output_file=Some(output_file);
+    pub fn execute(&self) -> Result<(), Report> {
+        let (input_file, output_file) = self.infer_defaults();
 
         println!("===============================================================================");
-        println!("Verifying proof: {}", self.proof_file.as_ref().unwrap().display());
+        println!("Verifying proof: {}", self.proof_file.display());
         println!("-------------------------------------------------------------------------------");
 
         // read program hash from input
         let program_hash = ProgramHash::read(&self.program_hash).map_err(Report::msg)?;
 
         // load input data from file
-        let input_data = InputFile::read(&self.input_file, &self.proof_file.as_ref().unwrap().clone())?;
+        let input_data = InputFile::read(&Some(input_file), &self.proof_file.as_ref())?;
 
         // fetch the stack inputs from the arguments
         let stack_inputs = input_data.parse_stack_inputs().map_err(Report::msg)?;
 
         // load outputs data from file
-        let outputs_data =
-            OutputFile::read(&self.output_file, &self.proof_file.as_ref().unwrap()).map_err(Report::msg)?;
+        let outputs_data = OutputFile::read(&Some(output_file), &self.proof_file.as_ref())
+            .map_err(Report::msg)?;
 
         // load proof from file
-        let proof = ProofFile::read(&Some(self.proof_file.as_ref().unwrap().to_path_buf()), &self.proof_file.as_ref().unwrap())
-            .map_err(Report::msg)?;
+        let proof = ProofFile::read(
+            &Some(self.proof_file.clone()),
+            &self.proof_file.as_ref(),
+        )
+        .map_err(Report::msg)?;
 
         let now = Instant::now();
 
@@ -74,25 +69,29 @@
         Ok(())
     }
 
-    pub fn infer_defaults(&self)->(PathBuf,PathBuf){
-        let input_file = self.input_file.clone().unwrap_or_else(|| {    
-                PathBuf::from("default_input_file.txt")
-        });
+    pub fn infer_defaults(&self) -> (PathBuf, PathBuf) {
+        let proof_file = if self.proof_file.exists() {
+            self.proof_file.clone()
+        } else {
+            PathBuf::from("default_proof_file.txt")
+        };
 
-        let base_name = input_file.file_stem().expect("Invalid input file").to_str().unwrap();
+        let base_name = proof_file.file_stem().expect("Invalid proof file").to_str().unwrap();
 
-        let proof_file = self.proof_file.clone().unwrap_or_else(|| {
-            let mut proof_path = input_file.parent().unwrap_or_else(|| Path::new(".")).to_path_buf();
-            proof_path.push(format!("{}.proof", base_name));
-            proof_path
+        let input_file = self.input_file.clone().unwrap_or_else(|| {
+            let mut input_path =
+                proof_file.parent().unwrap_or_else(|| Path::new(".")).to_path_buf();
+            input_path.push(format!("{}.inputs", base_name));
+            input_path
         });
 
         let output_file = self.output_file.clone().unwrap_or_else(|| {
-            let mut output_path = input_file.parent().unwrap_or_else(|| Path::new(".")).to_path_buf();
+            let mut output_path =
+                proof_file.parent().unwrap_or_else(|| Path::new(".")).to_path_buf();
             output_path.push(format!("{}.outputs", base_name));
             output_path
         });
-        
-        return (proof_file,output_file);
+
+        return (input_file, output_file);
     }
 }