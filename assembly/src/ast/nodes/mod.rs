use super::{AstFormatterContext, CodeBody, Felt, FormattableCodeBody, ProcedureId, RpoDigest};
use crate::utils::collections::*;
use core::fmt;
use vm_core::DebugOptions;

mod advice;
pub use advice::AdviceInjectorNode;

mod format;
pub use format::*;

mod serde;

// TYPE ALIASES
// ================================================================================================

type ErrorCode = u32;

// NODES
// ================================================================================================

/// A node in a AST which can represent either a single instruction or a body of a control flow
/// expression.
#[derive(Clone, PartialEq, Eq, Debug)]
pub enum Node {
    Instruction(Instruction),
    IfElse {
        true_case: CodeBody,
        false_case: CodeBody,
    },
    Repeat {
        times: u32,
        body: CodeBody,
    },
    While {
        body: CodeBody,
    },
}

/// An instruction of Miden assembly program, excluding control flow instruction.
#[derive(Clone, PartialEq, Eq, Debug)]
pub enum Instruction {
    Assert,
    AssertWithError(ErrorCode),
    AssertEq,
    AssertEqWithError(ErrorCode),
    AssertEqw,
    AssertEqwWithError(ErrorCode),
    Assertz,
    AssertzWithError(ErrorCode),
    Add,
    AddImm(Felt),
    Sub,
    SubImm(Felt),
    Mul,
    MulImm(Felt),
    Div,
    DivImm(Felt),
    Neg,
    Inv,
    Incr,
    Pow2,
    Exp,
    ExpImm(Felt),
    ExpBitLength(u8),
    ILog2,
    Not,
    And,
    Or,
    Xor,
    Eq,
    EqImm(Felt),
    Neq,
    NeqImm(Felt),
    Eqw,
    Lt,
    Lte,
    Gt,
    Gte,
    IsOdd,

    // ----- ext2 operations ----------------------------------------------------------------------
    Ext2Add,
    Ext2Sub,
    Ext2Mul,
    Ext2Div,
    Ext2Neg,
    Ext2Inv,

    // ----- u32 manipulation ---------------------------------------------------------------------
    U32Test,
    U32TestW,
    U32Assert,
    U32AssertWithError(ErrorCode),
    U32Assert2,
    U32Assert2WithError(ErrorCode),
    U32AssertW,
    U32AssertWWithError(ErrorCode),
    U32Split,
    U32Cast,
    U32WrappingAdd,
    U32WrappingAddImm(u32),
    U32OverflowingAdd,
    U32OverflowingAddImm(u32),
    U32OverflowingAdd3,
    U32WrappingAdd3,
    U32WrappingSub,
    U32WrappingSubImm(u32),
    U32OverflowingSub,
    U32OverflowingSubImm(u32),
    U32WrappingMul,
    U32WrappingMulImm(u32),
    U32OverflowingMul,
    U32OverflowingMulImm(u32),
    U32OverflowingMadd,
    U32WrappingMadd,
    U32Div,
    U32DivImm(u32),
    U32Mod,
    U32ModImm(u32),
    U32DivMod,
    U32DivModImm(u32),
    U32And,
    U32Or,
    U32Xor,
    U32Not,
    U32Shr,
    U32ShrImm(u8),
    U32Shl,
    U32ShlImm(u8),
    U32Rotr,
    U32RotrImm(u8),
    U32Rotl,
    U32RotlImm(u8),
    U32Popcnt,
<<<<<<< HEAD
=======
    U32Clz,
    U32Ctz,
    U32Clo,
    U32Cto,
>>>>>>> 3a957f7c
    U32Lt,
    U32Lte,
    U32Gt,
    U32Gte,
    U32Min,
    U32Max,

    // ----- stack manipulation -------------------------------------------------------------------
    Drop,
    DropW,
    PadW,
    Dup0,
    Dup1,
    Dup2,
    Dup3,
    Dup4,
    Dup5,
    Dup6,
    Dup7,
    Dup8,
    Dup9,
    Dup10,
    Dup11,
    Dup12,
    Dup13,
    Dup14,
    Dup15,
    DupW0,
    DupW1,
    DupW2,
    DupW3,
    Swap1,
    Swap2,
    Swap3,
    Swap4,
    Swap5,
    Swap6,
    Swap7,
    Swap8,
    Swap9,
    Swap10,
    Swap11,
    Swap12,
    Swap13,
    Swap14,
    Swap15,
    SwapW1,
    SwapW2,
    SwapW3,
    SwapDw,
    MovUp2,
    MovUp3,
    MovUp4,
    MovUp5,
    MovUp6,
    MovUp7,
    MovUp8,
    MovUp9,
    MovUp10,
    MovUp11,
    MovUp12,
    MovUp13,
    MovUp14,
    MovUp15,
    MovUpW2,
    MovUpW3,
    MovDn2,
    MovDn3,
    MovDn4,
    MovDn5,
    MovDn6,
    MovDn7,
    MovDn8,
    MovDn9,
    MovDn10,
    MovDn11,
    MovDn12,
    MovDn13,
    MovDn14,
    MovDn15,
    MovDnW2,
    MovDnW3,
    CSwap,
    CSwapW,
    CDrop,
    CDropW,

    // ----- input / output operations ------------------------------------------------------------
    PushU8(u8),
    PushU16(u16),
    PushU32(u32),
    PushFelt(Felt),
    PushWord([Felt; 4]),
    PushU8List(Vec<u8>),
    PushU16List(Vec<u16>),
    PushU32List(Vec<u32>),
    PushFeltList(Vec<Felt>),
    Locaddr(u16),
    Sdepth,
    Caller,
    Clk,

    MemLoad,
    MemLoadImm(u32),
    MemLoadW,
    MemLoadWImm(u32),
    LocLoad(u16),
    LocLoadW(u16),

    MemStore,
    MemStoreImm(u32),
    LocStore(u16),
    MemStoreW,
    MemStoreWImm(u32),
    LocStoreW(u16),

    MemStream,
    AdvPipe,

    AdvPush(u8),
    AdvLoadW,

    AdvInject(AdviceInjectorNode),

    // ----- cryptographic operations -------------------------------------------------------------
    Hash,
    HMerge,
    HPerm,
    MTreeGet,
    MTreeSet,
    MTreeMerge,
    MTreeVerify,

    // ----- STARK proof verification -------------------------------------------------------------
    FriExt2Fold4,
    RCombBase,

    // ----- exec / call --------------------------------------------------------------------------
    ExecLocal(u16),
    ExecImported(ProcedureId),
    CallLocal(u16),
    CallMastRoot(RpoDigest),
    CallImported(ProcedureId),
    SysCall(ProcedureId),
    DynExec,
    DynCall,
    ProcRefLocal(u16),
    ProcRefImported(ProcedureId),

    // ----- debug decorators ---------------------------------------------------------------------
    Breakpoint,
    Debug(DebugOptions),

    // ----- event decorators ---------------------------------------------------------------------
    Emit(u32),
    Trace(u32),
}

impl Instruction {
    /// Returns true if the instruction should yield a breakpoint.
    pub const fn should_break(&self) -> bool {
        matches!(self, Self::Breakpoint)
    }
}

impl fmt::Display for Instruction {
    fn fmt(&self, f: &mut fmt::Formatter<'_>) -> fmt::Result {
        match self {
            Self::Assert => write!(f, "assert"),
            Self::AssertWithError(err_code) => write!(f, "assert.err={err_code}"),
            Self::AssertEq => write!(f, "assert_eq"),
            Self::AssertEqWithError(err_code) => write!(f, "assert_eq.err={err_code}"),
            Self::AssertEqw => write!(f, "assert_eqw"),
            Self::AssertEqwWithError(err_code) => write!(f, "assert_eqw.err={err_code}"),
            Self::Assertz => write!(f, "assertz"),
            Self::AssertzWithError(err_code) => write!(f, "assertz.err={err_code}"),
            Self::Add => write!(f, "add"),
            Self::AddImm(value) => write!(f, "add.{value}"),
            Self::Sub => write!(f, "sub"),
            Self::SubImm(value) => write!(f, "sub.{value}"),
            Self::Mul => write!(f, "mul"),
            Self::MulImm(value) => write!(f, "mul.{value}"),
            Self::Div => write!(f, "div"),
            Self::DivImm(value) => write!(f, "div.{value}"),
            Self::Neg => write!(f, "neg"),
            Self::Inv => write!(f, "inv"),
            Self::Incr => write!(f, "add.1"),
            Self::Pow2 => write!(f, "pow2"),
            Self::Exp => write!(f, "exp"),
            Self::ExpImm(value) => write!(f, "exp.{value}"),
            Self::ExpBitLength(value) => write!(f, "exp.u{value}"),
            Self::ILog2 => write!(f, "ilog2"),
            Self::Not => write!(f, "not"),
            Self::And => write!(f, "and"),
            Self::Or => write!(f, "or"),
            Self::Xor => write!(f, "xor"),
            Self::Eq => write!(f, "eq"),
            Self::EqImm(value) => write!(f, "eq.{value}"),
            Self::Neq => write!(f, "neq"),
            Self::NeqImm(value) => write!(f, "neq.{value}"),
            Self::Eqw => write!(f, "eqw"),
            Self::Lt => write!(f, "lt"),
            Self::Lte => write!(f, "lte"),
            Self::Gt => write!(f, "gt"),
            Self::Gte => write!(f, "gte"),
            Self::IsOdd => write!(f, "is_odd"),

            // ----- ext2 operations --------------------------------------------------------------
            Self::Ext2Add => write!(f, "ext2add"),
            Self::Ext2Sub => write!(f, "ext2sub"),
            Self::Ext2Mul => write!(f, "ext2mul"),
            Self::Ext2Div => write!(f, "ext2div"),
            Self::Ext2Neg => write!(f, "ext2neg"),
            Self::Ext2Inv => write!(f, "ext2inv"),

            // ----- u32 manipulation ---------------------------------------------------------------
            Self::U32Test => write!(f, "u32test"),
            Self::U32TestW => write!(f, "u32testw"),
            Self::U32Assert => write!(f, "u32assert"),
            Self::U32AssertWithError(err_code) => write!(f, "u32assert.err={err_code}"),
            Self::U32Assert2 => write!(f, "u32assert2"),
            Self::U32Assert2WithError(err_code) => write!(f, "u32assert2.err={err_code}"),
            Self::U32AssertW => write!(f, "u32assertw"),
            Self::U32AssertWWithError(err_code) => write!(f, "u32assertw.err={err_code}"),
            Self::U32Split => write!(f, "u32split"),
            Self::U32Cast => write!(f, "u32cast"),
            Self::U32WrappingAdd => write!(f, "u32wrapping_add"),
            Self::U32WrappingAddImm(value) => write!(f, "u32wrapping_add.{value}"),
            Self::U32OverflowingAdd => write!(f, "u32overflowing_add"),
            Self::U32OverflowingAddImm(value) => write!(f, "u32overflowing_add.{value}"),
            Self::U32OverflowingAdd3 => write!(f, "u32overflowing_add3"),
            Self::U32WrappingAdd3 => write!(f, "u32wrapping_add3"),
            Self::U32WrappingSub => write!(f, "u32wrapping_sub"),
            Self::U32WrappingSubImm(value) => write!(f, "u32wrapping_sub.{value}"),
            Self::U32OverflowingSub => write!(f, "u32overflowing_sub"),
            Self::U32OverflowingSubImm(value) => write!(f, "u32overflowing_sub.{value}"),
            Self::U32WrappingMul => write!(f, "u32wrapping_mul"),
            Self::U32WrappingMulImm(value) => write!(f, "u32wrapping_mul.{value}"),
            Self::U32OverflowingMul => write!(f, "u32overflowing_mul"),
            Self::U32OverflowingMulImm(value) => write!(f, "u32overflowing_mul.{value}"),
            Self::U32OverflowingMadd => write!(f, "u32overflowing_madd"),
            Self::U32WrappingMadd => write!(f, "u32wrapping_madd"),
            Self::U32Div => write!(f, "u32div"),
            Self::U32DivImm(value) => write!(f, "u32div.{value}"),
            Self::U32Mod => write!(f, "u32mod"),
            Self::U32ModImm(value) => write!(f, "u32mod.{value}"),
            Self::U32DivMod => write!(f, "u32divmod"),
            Self::U32DivModImm(value) => write!(f, "u32divmod.{value}"),
            Self::U32And => write!(f, "u32and"),
            Self::U32Or => write!(f, "u32or"),
            Self::U32Xor => write!(f, "u32xor"),
            Self::U32Not => write!(f, "u32not"),
            Self::U32Shr => write!(f, "u32shr"),
            Self::U32ShrImm(value) => write!(f, "u32shr.{value}"),
            Self::U32Shl => write!(f, "u32shl"),
            Self::U32ShlImm(value) => write!(f, "u32shl.{value}"),
            Self::U32Rotr => write!(f, "u32rotr"),
            Self::U32RotrImm(value) => write!(f, "u32rotr.{value}"),
            Self::U32Rotl => write!(f, "u32rotl"),
            Self::U32RotlImm(value) => write!(f, "u32rotl.{value}"),
            Self::U32Popcnt => write!(f, "u32popcnt"),
<<<<<<< HEAD
=======
            Self::U32Clz => write!(f, "u32clz"),
            Self::U32Ctz => write!(f, "u32ctz"),
            Self::U32Clo => write!(f, "u32clo"),
            Self::U32Cto => write!(f, "u32cto"),
>>>>>>> 3a957f7c
            Self::U32Lt => write!(f, "u32lt"),
            Self::U32Lte => write!(f, "u32lte"),
            Self::U32Gt => write!(f, "u32gt"),
            Self::U32Gte => write!(f, "u32gte"),
            Self::U32Min => write!(f, "u32min"),
            Self::U32Max => write!(f, "u32max"),

            // ----- stack manipulation ---------------------------------------------------------------
            Self::Drop => write!(f, "drop"),
            Self::DropW => write!(f, "dropw"),
            Self::PadW => write!(f, "padw"),
            Self::Dup0 => write!(f, "dup.0"),
            Self::Dup1 => write!(f, "dup.1"),
            Self::Dup2 => write!(f, "dup.2"),
            Self::Dup3 => write!(f, "dup.3"),
            Self::Dup4 => write!(f, "dup.4"),
            Self::Dup5 => write!(f, "dup.5"),
            Self::Dup6 => write!(f, "dup.6"),
            Self::Dup7 => write!(f, "dup.7"),
            Self::Dup8 => write!(f, "dup.8"),
            Self::Dup9 => write!(f, "dup.9"),
            Self::Dup10 => write!(f, "dup.10"),
            Self::Dup11 => write!(f, "dup.11"),
            Self::Dup12 => write!(f, "dup.12"),
            Self::Dup13 => write!(f, "dup.13"),
            Self::Dup14 => write!(f, "dup.14"),
            Self::Dup15 => write!(f, "dup.15"),
            Self::DupW0 => write!(f, "dupw.0"),
            Self::DupW1 => write!(f, "dupw.1"),
            Self::DupW2 => write!(f, "dupw.2"),
            Self::DupW3 => write!(f, "dupw.3"),
            Self::Swap1 => write!(f, "swap.1"),
            Self::Swap2 => write!(f, "swap.2"),
            Self::Swap3 => write!(f, "swap.3"),
            Self::Swap4 => write!(f, "swap.4"),
            Self::Swap5 => write!(f, "swap.5"),
            Self::Swap6 => write!(f, "swap.6"),
            Self::Swap7 => write!(f, "swap.7"),
            Self::Swap8 => write!(f, "swap.8"),
            Self::Swap9 => write!(f, "swap.9"),
            Self::Swap10 => write!(f, "swap.10"),
            Self::Swap11 => write!(f, "swap.11"),
            Self::Swap12 => write!(f, "swap.12"),
            Self::Swap13 => write!(f, "swap.13"),
            Self::Swap14 => write!(f, "swap.14"),
            Self::Swap15 => write!(f, "swap.15"),
            Self::SwapW1 => write!(f, "swapw.1"),
            Self::SwapW2 => write!(f, "swapw.2"),
            Self::SwapW3 => write!(f, "swapw.3"),
            Self::SwapDw => write!(f, "swapdw"),
            Self::MovUp2 => write!(f, "movup.2"),
            Self::MovUp3 => write!(f, "movup.3"),
            Self::MovUp4 => write!(f, "movup.4"),
            Self::MovUp5 => write!(f, "movup.5"),
            Self::MovUp6 => write!(f, "movup.6"),
            Self::MovUp7 => write!(f, "movup.7"),
            Self::MovUp8 => write!(f, "movup.8"),
            Self::MovUp9 => write!(f, "movup.9"),
            Self::MovUp10 => write!(f, "movup.10"),
            Self::MovUp11 => write!(f, "movup.11"),
            Self::MovUp12 => write!(f, "movup.12"),
            Self::MovUp13 => write!(f, "movup.13"),
            Self::MovUp14 => write!(f, "movup.14"),
            Self::MovUp15 => write!(f, "movup.15"),
            Self::MovUpW2 => write!(f, "movupw.2"),
            Self::MovUpW3 => write!(f, "movupw.3"),
            Self::MovDn2 => write!(f, "movdn.2"),
            Self::MovDn3 => write!(f, "movdn.3"),
            Self::MovDn4 => write!(f, "movdn.4"),
            Self::MovDn5 => write!(f, "movdn.5"),
            Self::MovDn6 => write!(f, "movdn.6"),
            Self::MovDn7 => write!(f, "movdn.7"),
            Self::MovDn8 => write!(f, "movdn.8"),
            Self::MovDn9 => write!(f, "movdn.9"),
            Self::MovDn10 => write!(f, "movdn.10"),
            Self::MovDn11 => write!(f, "movdn.11"),
            Self::MovDn12 => write!(f, "movdn.12"),
            Self::MovDn13 => write!(f, "movdn.13"),
            Self::MovDn14 => write!(f, "movdn.14"),
            Self::MovDn15 => write!(f, "movdn.15"),
            Self::MovDnW2 => write!(f, "movdnw.2"),
            Self::MovDnW3 => write!(f, "movdnw.3"),
            Self::CSwap => write!(f, "cswap"),
            Self::CSwapW => write!(f, "cswapw"),
            Self::CDrop => write!(f, "cdrop"),
            Self::CDropW => write!(f, "cdropw"),

            // ----- input / output operations ----------------------------------------------------
            Self::PushU8(value) => write!(f, "push.{value}"),
            Self::PushU16(value) => write!(f, "push.{value}"),
            Self::PushU32(value) => write!(f, "push.{value}"),
            Self::PushFelt(value) => write!(f, "push.{value}"),
            Self::PushWord(values) => display_push_vec(f, values),
            Self::PushU8List(values) => display_push_vec(f, values),
            Self::PushU16List(values) => display_push_vec(f, values),
            Self::PushU32List(values) => display_push_vec(f, values),
            Self::PushFeltList(values) => display_push_vec(f, values),

            Self::Locaddr(value) => write!(f, "locaddr.{value}"),
            Self::Sdepth => write!(f, "sdepth"),
            Self::Caller => write!(f, "caller"),
            Self::Clk => write!(f, "clk"),

            Self::MemLoad => write!(f, "mem_load"),
            Self::MemLoadImm(value) => write!(f, "mem_load.{value}"),
            Self::MemLoadW => write!(f, "mem_loadw"),
            Self::MemLoadWImm(value) => write!(f, "mem_loadw.{value}"),
            Self::LocLoad(value) => write!(f, "loc_load.{value}"),
            Self::LocLoadW(value) => write!(f, "loc_loadw.{value}"),

            Self::MemStore => write!(f, "mem_store"),
            Self::MemStoreImm(value) => write!(f, "mem_store.{value}"),
            Self::LocStore(value) => write!(f, "loc_store.{value}"),
            Self::MemStoreW => write!(f, "mem_storew"),
            Self::MemStoreWImm(value) => write!(f, "mem_storew.{value}"),
            Self::LocStoreW(value) => write!(f, "loc_storew.{value}"),

            Self::MemStream => write!(f, "mem_stream"),
            Self::AdvPipe => write!(f, "adv_pipe"),

            Self::AdvPush(value) => write!(f, "adv_push.{value}"),
            Self::AdvLoadW => write!(f, "adv_loadw"),

            Self::AdvInject(injector) => write!(f, "adv.{injector}"),

            // ----- cryptographic operations -----------------------------------------------------
            Self::Hash => write!(f, "hash"),
            Self::HMerge => write!(f, "hmerge"),
            Self::HPerm => write!(f, "hperm"),
            Self::MTreeGet => write!(f, "mtree_get"),
            Self::MTreeSet => write!(f, "mtree_set"),
            Self::MTreeMerge => write!(f, "mtree_merge"),
            Self::MTreeVerify => write!(f, "mtree_verify"),

            // ----- STARK proof verification -----------------------------------------------------
            Self::FriExt2Fold4 => write!(f, "fri_ext2fold4"),
            Self::RCombBase => write!(f, "rcomb_base"),

            // ----- exec / call ------------------------------------------------------------------
            Self::ExecLocal(index) => write!(f, "exec.{index}"),
            Self::ExecImported(proc_id) => write!(f, "exec.{proc_id}"),
            Self::CallLocal(index) => write!(f, "call.{index}"),
            Self::CallMastRoot(root) => {
                write!(f, "call.")?;
                display_hex_bytes(f, &root.as_bytes())
            }
            Self::CallImported(proc_id) => write!(f, "call.{proc_id}"),
            Self::SysCall(proc_id) => write!(f, "syscall.{proc_id}"),
            Self::DynExec => write!(f, "dynexec"),
            Self::DynCall => write!(f, "dyncall"),
            Self::ProcRefLocal(index) => write!(f, "procref.{index}"),
            Self::ProcRefImported(proc_id) => write!(f, "procref.{proc_id}"),

            // ----- debug decorators -------------------------------------------------------------
            Self::Breakpoint => write!(f, "breakpoint"),
            Self::Debug(options) => write!(f, "debug.{options}"),

            // ----- event decorators -------------------------------------------------------------
            Self::Emit(value) => write!(f, "emit.{value}"),
            Self::Trace(value) => write!(f, "trace.{value}"),
        }
    }
}

// TESTS
// ================================================================================================

#[test]
fn test_instruction_display() {
    let instruction = format!("{}", Instruction::Assert);
    assert_eq!("assert", instruction);

    let instruction = format!("{}", Instruction::Add);
    assert_eq!("add", instruction);

    let instruction = format!("{}", Instruction::AddImm(Felt::new(5)));
    assert_eq!("add.5", instruction);

    let instruction = format!("{}", Instruction::ExpBitLength(32));
    assert_eq!("exp.u32", instruction);

    let instruction = format!(
        "{}",
        Instruction::PushFeltList(vec![Felt::new(3), Felt::new(4), Felt::new(8), Felt::new(9)])
    );
    assert_eq!("push.3.4.8.9", instruction);

    let hash = [7; 20];
    let proc_id = ProcedureId::from(hash);
    let instruction = format!("{}", Instruction::ExecImported(proc_id));
    assert_eq!("exec.0x0707070707070707070707070707070707070707", instruction);
}<|MERGE_RESOLUTION|>--- conflicted
+++ resolved
@@ -133,13 +133,10 @@
     U32Rotl,
     U32RotlImm(u8),
     U32Popcnt,
-<<<<<<< HEAD
-=======
     U32Clz,
     U32Ctz,
     U32Clo,
     U32Cto,
->>>>>>> 3a957f7c
     U32Lt,
     U32Lte,
     U32Gt,
@@ -401,13 +398,10 @@
             Self::U32Rotl => write!(f, "u32rotl"),
             Self::U32RotlImm(value) => write!(f, "u32rotl.{value}"),
             Self::U32Popcnt => write!(f, "u32popcnt"),
-<<<<<<< HEAD
-=======
             Self::U32Clz => write!(f, "u32clz"),
             Self::U32Ctz => write!(f, "u32ctz"),
             Self::U32Clo => write!(f, "u32clo"),
             Self::U32Cto => write!(f, "u32cto"),
->>>>>>> 3a957f7c
             Self::U32Lt => write!(f, "u32lt"),
             Self::U32Lte => write!(f, "u32lte"),
             Self::U32Gt => write!(f, "u32gt"),
