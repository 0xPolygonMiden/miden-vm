use super::{debug, ByteWriter, Instruction, Node, OpCode, Serializable};
use crate::ast::MAX_BODY_LEN;

// NODE SERIALIZATION
// ================================================================================================

impl Serializable for Node {
    fn write_into<W: ByteWriter>(&self, target: &mut W) {
        // asserts below are OK because we enforce limits on the number of body instructions in
        // the body parser

        match self {
            // TODO this initial implementation will store location only for in-memory compilation
            // and will not serialize it.
            Self::Instruction(inner) => inner.write_into(target),
            Self::IfElse {
                true_case,
                false_case,
            } => {
                OpCode::IfElse.write_into(target);

                assert!(true_case.nodes().len() <= MAX_BODY_LEN, "too many body nodes");
                target.write_u16(true_case.nodes().len() as u16);
                target.write_many(true_case.nodes());

                assert!(false_case.nodes().len() <= MAX_BODY_LEN, "too many body nodes");
                target.write_u16(false_case.nodes().len() as u16);
                target.write_many(false_case.nodes());
            }
            Self::Repeat { times, body } => {
                OpCode::Repeat.write_into(target);
                target.write_u32(*times);

                assert!(body.nodes().len() <= MAX_BODY_LEN, "too many body nodes");
                target.write_u16(body.nodes().len() as u16);
                target.write_many(body.nodes());
            }
            Self::While { body } => {
                OpCode::While.write_into(target);

                assert!(body.nodes().len() <= MAX_BODY_LEN, "too many body nodes");
                target.write_u16(body.nodes().len() as u16);
                target.write_many(body.nodes());
            }
        }
    }
}

// INSTRUCTION SERIALIZATION
// ================================================================================================

impl Serializable for Instruction {
    fn write_into<W: ByteWriter>(&self, target: &mut W) {
        match self {
            Self::Assert => OpCode::Assert.write_into(target),
            Self::AssertWithError(err_code) => {
                OpCode::AssertWithError.write_into(target);
                target.write_u32(*err_code);
            }
            Self::AssertEq => OpCode::AssertEq.write_into(target),
            Self::AssertEqWithError(err_code) => {
                OpCode::AssertEqWithError.write_into(target);
                target.write_u32(*err_code);
            }
            Self::AssertEqw => OpCode::AssertEqw.write_into(target),
            Self::AssertEqwWithError(err_code) => {
                OpCode::AssertEqwWithError.write_into(target);
                target.write_u32(*err_code);
            }
            Self::Assertz => OpCode::Assertz.write_into(target),
            Self::AssertzWithError(err_code) => {
                OpCode::AssertzWithError.write_into(target);
                target.write_u32(*err_code);
            }
            Self::Add => OpCode::Add.write_into(target),
            Self::AddImm(v) => {
                OpCode::AddImm.write_into(target);
                v.write_into(target);
            }
            Self::Sub => OpCode::Sub.write_into(target),
            Self::SubImm(v) => {
                OpCode::SubImm.write_into(target);
                v.write_into(target);
            }
            Self::Mul => OpCode::Mul.write_into(target),
            Self::MulImm(v) => {
                OpCode::MulImm.write_into(target);
                v.write_into(target);
            }
            Self::Div => OpCode::Div.write_into(target),
            Self::DivImm(v) => {
                OpCode::DivImm.write_into(target);
                v.write_into(target);
            }
            Self::Neg => OpCode::Neg.write_into(target),
            Self::Inv => OpCode::Inv.write_into(target),
            Self::Incr => OpCode::Incr.write_into(target),
            Self::Pow2 => OpCode::Pow2.write_into(target),
            Self::Exp => OpCode::Exp.write_into(target),
            Self::ExpImm(v) => {
                OpCode::ExpImm.write_into(target);
                v.write_into(target);
            }
            Self::ExpBitLength(v) => {
                OpCode::ExpBitLength.write_into(target);
                target.write_u8(*v);
            }
            Self::ILog2 => OpCode::ILog2.write_into(target),
            Self::Not => OpCode::Not.write_into(target),
            Self::And => OpCode::And.write_into(target),
            Self::Or => OpCode::Or.write_into(target),
            Self::Xor => OpCode::Xor.write_into(target),
            Self::Eq => OpCode::Eq.write_into(target),
            Self::EqImm(v) => {
                OpCode::EqImm.write_into(target);
                v.write_into(target);
            }
            Self::Neq => OpCode::Neq.write_into(target),
            Self::NeqImm(v) => {
                OpCode::NeqImm.write_into(target);
                v.write_into(target);
            }
            Self::Eqw => OpCode::Eqw.write_into(target),
            Self::Lt => OpCode::Lt.write_into(target),
            Self::Lte => OpCode::Lte.write_into(target),
            Self::Gt => OpCode::Gt.write_into(target),
            Self::Gte => OpCode::Gte.write_into(target),
            Self::IsOdd => OpCode::IsOdd.write_into(target),

            // ----- ext2 operations --------------------------------------------------------------
            Self::Ext2Add => OpCode::Ext2Add.write_into(target),
            Self::Ext2Sub => OpCode::Ext2Sub.write_into(target),
            Self::Ext2Mul => OpCode::Ext2Mul.write_into(target),
            Self::Ext2Div => OpCode::Ext2Div.write_into(target),
            Self::Ext2Neg => OpCode::Ext2Neg.write_into(target),
            Self::Ext2Inv => OpCode::Ext2Inv.write_into(target),

            // ----- u32 operations ---------------------------------------------------------------
            Self::U32Test => OpCode::U32Test.write_into(target),
            Self::U32TestW => OpCode::U32TestW.write_into(target),
            Self::U32Assert => OpCode::U32Assert.write_into(target),
            Self::U32AssertWithError(err_code) => {
                OpCode::U32AssertWithError.write_into(target);
                target.write_u32(*err_code);
            }
            Self::U32Assert2 => OpCode::U32Assert2.write_into(target),
            Self::U32Assert2WithError(err_code) => {
                OpCode::U32Assert2WithError.write_into(target);
                target.write_u32(*err_code);
            }
            Self::U32AssertW => OpCode::U32AssertW.write_into(target),
            Self::U32AssertWWithError(err_code) => {
                OpCode::U32AssertWWithError.write_into(target);
                target.write_u32(*err_code);
            }
            Self::U32Split => OpCode::U32Split.write_into(target),
            Self::U32Cast => OpCode::U32Cast.write_into(target),
            Self::U32WrappingAdd => OpCode::U32WrappingAdd.write_into(target),
            Self::U32WrappingAddImm(v) => {
                OpCode::U32WrappingAddImm.write_into(target);
                target.write_u32(*v);
            }
            Self::U32OverflowingAdd => OpCode::U32OverflowingAdd.write_into(target),
            Self::U32OverflowingAddImm(v) => {
                OpCode::U32OverflowingAddImm.write_into(target);
                target.write_u32(*v);
            }
            Self::U32OverflowingAdd3 => OpCode::U32OverflowingAdd3.write_into(target),
            Self::U32WrappingAdd3 => OpCode::U32WrappingAdd3.write_into(target),
            Self::U32WrappingSub => OpCode::U32WrappingSub.write_into(target),
            Self::U32WrappingSubImm(v) => {
                OpCode::U32WrappingSubImm.write_into(target);
                target.write_u32(*v);
            }
            Self::U32OverflowingSub => OpCode::U32OverflowingSub.write_into(target),
            Self::U32OverflowingSubImm(v) => {
                OpCode::U32OverflowingSubImm.write_into(target);
                target.write_u32(*v);
            }
            Self::U32WrappingMul => OpCode::U32WrappingMul.write_into(target),
            Self::U32WrappingMulImm(v) => {
                OpCode::U32WrappingMulImm.write_into(target);
                target.write_u32(*v);
            }
            Self::U32OverflowingMul => OpCode::U32OverflowingMul.write_into(target),
            Self::U32OverflowingMulImm(v) => {
                OpCode::U32OverflowingMulImm.write_into(target);
                target.write_u32(*v);
            }
            Self::U32OverflowingMadd => OpCode::U32OverflowingMadd.write_into(target),
            Self::U32WrappingMadd => OpCode::U32WrappingMadd.write_into(target),
            Self::U32Div => OpCode::U32Div.write_into(target),
            Self::U32DivImm(v) => {
                OpCode::U32DivImm.write_into(target);
                target.write_u32(*v);
            }
            Self::U32Mod => OpCode::U32Mod.write_into(target),
            Self::U32ModImm(v) => {
                OpCode::U32ModImm.write_into(target);
                target.write_u32(*v);
            }
            Self::U32DivMod => OpCode::U32DivMod.write_into(target),
            Self::U32DivModImm(v) => {
                OpCode::U32DivModImm.write_into(target);
                target.write_u32(*v);
            }
            Self::U32And => OpCode::U32And.write_into(target),
            Self::U32Or => OpCode::U32Or.write_into(target),
            Self::U32Xor => OpCode::U32Xor.write_into(target),
            Self::U32Not => OpCode::U32Not.write_into(target),
            Self::U32Shr => OpCode::U32Shr.write_into(target),
            Self::U32ShrImm(v) => {
                OpCode::U32ShrImm.write_into(target);
                target.write_u8(*v);
            }
            Self::U32Shl => OpCode::U32Shl.write_into(target),
            Self::U32ShlImm(v) => {
                OpCode::U32ShlImm.write_into(target);
                target.write_u8(*v);
            }
            Self::U32Rotr => OpCode::U32Rotr.write_into(target),
            Self::U32RotrImm(v) => {
                OpCode::U32RotrImm.write_into(target);
                target.write_u8(*v);
            }
            Self::U32Rotl => OpCode::U32Rotl.write_into(target),
            Self::U32RotlImm(v) => {
                OpCode::U32RotlImm.write_into(target);
                target.write_u8(*v);
            }
            Self::U32Popcnt => OpCode::U32Popcnt.write_into(target),
<<<<<<< HEAD
=======
            Self::U32Clz => OpCode::U32Clz.write_into(target),
            Self::U32Ctz => OpCode::U32Ctz.write_into(target),
            Self::U32Clo => OpCode::U32Clo.write_into(target),
            Self::U32Cto => OpCode::U32Cto.write_into(target),
>>>>>>> 3a957f7c
            Self::U32Lt => OpCode::U32Lt.write_into(target),
            Self::U32Lte => OpCode::U32Lte.write_into(target),
            Self::U32Gt => OpCode::U32Gt.write_into(target),
            Self::U32Gte => OpCode::U32Gte.write_into(target),
            Self::U32Min => OpCode::U32Min.write_into(target),
            Self::U32Max => OpCode::U32Max.write_into(target),

            // ----- stack manipulation ---------------------------------------------------------------
            Self::Drop => OpCode::Drop.write_into(target),
            Self::DropW => OpCode::DropW.write_into(target),
            Self::PadW => OpCode::PadW.write_into(target),
            Self::Dup0 => OpCode::Dup0.write_into(target),
            Self::Dup1 => OpCode::Dup1.write_into(target),
            Self::Dup2 => OpCode::Dup2.write_into(target),
            Self::Dup3 => OpCode::Dup3.write_into(target),
            Self::Dup4 => OpCode::Dup4.write_into(target),
            Self::Dup5 => OpCode::Dup5.write_into(target),
            Self::Dup6 => OpCode::Dup6.write_into(target),
            Self::Dup7 => OpCode::Dup7.write_into(target),
            Self::Dup8 => OpCode::Dup8.write_into(target),
            Self::Dup9 => OpCode::Dup9.write_into(target),
            Self::Dup10 => OpCode::Dup10.write_into(target),
            Self::Dup11 => OpCode::Dup11.write_into(target),
            Self::Dup12 => OpCode::Dup12.write_into(target),
            Self::Dup13 => OpCode::Dup13.write_into(target),
            Self::Dup14 => OpCode::Dup14.write_into(target),
            Self::Dup15 => OpCode::Dup15.write_into(target),
            Self::DupW0 => OpCode::DupW0.write_into(target),
            Self::DupW1 => OpCode::DupW1.write_into(target),
            Self::DupW2 => OpCode::DupW2.write_into(target),
            Self::DupW3 => OpCode::DupW3.write_into(target),
            Self::Swap1 => OpCode::Swap1.write_into(target),
            Self::Swap2 => OpCode::Swap2.write_into(target),
            Self::Swap3 => OpCode::Swap3.write_into(target),
            Self::Swap4 => OpCode::Swap4.write_into(target),
            Self::Swap5 => OpCode::Swap5.write_into(target),
            Self::Swap6 => OpCode::Swap6.write_into(target),
            Self::Swap7 => OpCode::Swap7.write_into(target),
            Self::Swap8 => OpCode::Swap8.write_into(target),
            Self::Swap9 => OpCode::Swap9.write_into(target),
            Self::Swap10 => OpCode::Swap10.write_into(target),
            Self::Swap11 => OpCode::Swap11.write_into(target),
            Self::Swap12 => OpCode::Swap12.write_into(target),
            Self::Swap13 => OpCode::Swap13.write_into(target),
            Self::Swap14 => OpCode::Swap14.write_into(target),
            Self::Swap15 => OpCode::Swap15.write_into(target),
            Self::SwapW1 => OpCode::SwapW1.write_into(target),
            Self::SwapW2 => OpCode::SwapW2.write_into(target),
            Self::SwapW3 => OpCode::SwapW3.write_into(target),
            Self::SwapDw => OpCode::SwapDW.write_into(target),
            Self::MovUp2 => OpCode::MovUp2.write_into(target),
            Self::MovUp3 => OpCode::MovUp3.write_into(target),
            Self::MovUp4 => OpCode::MovUp4.write_into(target),
            Self::MovUp5 => OpCode::MovUp5.write_into(target),
            Self::MovUp6 => OpCode::MovUp6.write_into(target),
            Self::MovUp7 => OpCode::MovUp7.write_into(target),
            Self::MovUp8 => OpCode::MovUp8.write_into(target),
            Self::MovUp9 => OpCode::MovUp9.write_into(target),
            Self::MovUp10 => OpCode::MovUp10.write_into(target),
            Self::MovUp11 => OpCode::MovUp11.write_into(target),
            Self::MovUp12 => OpCode::MovUp12.write_into(target),
            Self::MovUp13 => OpCode::MovUp13.write_into(target),
            Self::MovUp14 => OpCode::MovUp14.write_into(target),
            Self::MovUp15 => OpCode::MovUp15.write_into(target),
            Self::MovUpW2 => OpCode::MovUpW2.write_into(target),
            Self::MovUpW3 => OpCode::MovUpW3.write_into(target),
            Self::MovDn2 => OpCode::MovDn2.write_into(target),
            Self::MovDn3 => OpCode::MovDn3.write_into(target),
            Self::MovDn4 => OpCode::MovDn4.write_into(target),
            Self::MovDn5 => OpCode::MovDn5.write_into(target),
            Self::MovDn6 => OpCode::MovDn6.write_into(target),
            Self::MovDn7 => OpCode::MovDn7.write_into(target),
            Self::MovDn8 => OpCode::MovDn8.write_into(target),
            Self::MovDn9 => OpCode::MovDn9.write_into(target),
            Self::MovDn10 => OpCode::MovDn10.write_into(target),
            Self::MovDn11 => OpCode::MovDn11.write_into(target),
            Self::MovDn12 => OpCode::MovDn12.write_into(target),
            Self::MovDn13 => OpCode::MovDn13.write_into(target),
            Self::MovDn14 => OpCode::MovDn14.write_into(target),
            Self::MovDn15 => OpCode::MovDn15.write_into(target),
            Self::MovDnW2 => OpCode::MovDnW2.write_into(target),
            Self::MovDnW3 => OpCode::MovDnW3.write_into(target),
            Self::CSwap => OpCode::CSwap.write_into(target),
            Self::CSwapW => OpCode::CSwapW.write_into(target),
            Self::CDrop => OpCode::CDrop.write_into(target),
            Self::CDropW => OpCode::CDropW.write_into(target),

            // ----- input / output operations --------------------------------------------------------
            Self::PushU8(value) => {
                OpCode::PushU8.write_into(target);
                target.write_u8(*value);
            }
            Self::PushU16(value) => {
                OpCode::PushU16.write_into(target);
                target.write_u16(*value);
            }
            Self::PushU32(value) => {
                OpCode::PushU32.write_into(target);
                target.write_u32(*value);
            }
            Self::PushFelt(value) => {
                OpCode::PushFelt.write_into(target);
                value.write_into(target);
            }
            Self::PushWord(values) => {
                OpCode::PushWord.write_into(target);
                values.iter().for_each(|&v| v.write_into(target));
            }
            Self::PushU8List(values) => {
                OpCode::PushU8List.write_into(target);
                target.write_u8(values.len() as u8);
                values.iter().for_each(|&v| target.write_u8(v));
            }
            Self::PushU16List(values) => {
                OpCode::PushU16List.write_into(target);
                target.write_u8(values.len() as u8);
                values.iter().for_each(|&v| target.write_u16(v));
            }
            Self::PushU32List(values) => {
                OpCode::PushU32List.write_into(target);
                target.write_u8(values.len() as u8);
                values.iter().for_each(|&v| target.write_u32(v));
            }
            Self::PushFeltList(values) => {
                OpCode::PushFeltList.write_into(target);
                target.write_u8(values.len() as u8);
                values.iter().for_each(|&v| v.write_into(target));
            }
            Self::Locaddr(v) => {
                OpCode::Locaddr.write_into(target);
                target.write_u16(*v);
            }
            Self::Sdepth => OpCode::Sdepth.write_into(target),
            Self::Caller => OpCode::Caller.write_into(target),
            Self::Clk => OpCode::Clk.write_into(target),

            Self::MemLoad => OpCode::MemLoad.write_into(target),
            Self::MemLoadImm(v) => {
                OpCode::MemLoadImm.write_into(target);
                target.write_u32(*v);
            }
            Self::MemLoadW => OpCode::MemLoadW.write_into(target),
            Self::MemLoadWImm(v) => {
                OpCode::MemLoadWImm.write_into(target);
                target.write_u32(*v);
            }
            Self::LocLoad(v) => {
                OpCode::LocLoad.write_into(target);
                target.write_u16(*v);
            }
            Self::LocLoadW(v) => {
                OpCode::LocLoadW.write_into(target);
                target.write_u16(*v);
            }
            Self::MemStore => OpCode::MemStore.write_into(target),
            Self::MemStoreImm(v) => {
                OpCode::MemStoreImm.write_into(target);
                target.write_u32(*v);
            }
            Self::LocStore(v) => {
                OpCode::LocStore.write_into(target);
                target.write_u16(*v);
            }
            Self::MemStoreW => OpCode::MemStoreW.write_into(target),
            Self::MemStoreWImm(v) => {
                OpCode::MemStoreWImm.write_into(target);
                target.write_u32(*v);
            }
            Self::LocStoreW(v) => {
                OpCode::LocStoreW.write_into(target);
                target.write_u16(*v);
            }

            Self::MemStream => OpCode::MemStream.write_into(target),
            Self::AdvPipe => OpCode::AdvPipe.write_into(target),

            Self::AdvPush(v) => {
                OpCode::AdvPush.write_into(target);
                target.write_u8(*v);
            }
            Self::AdvLoadW => OpCode::AdvLoadW.write_into(target),

            Self::AdvInject(injector) => {
                OpCode::AdvInject.write_into(target);
                injector.write_into(target);
            }

            // ----- cryptographic operations -----------------------------------------------------
            Self::Hash => OpCode::Hash.write_into(target),
            Self::HMerge => OpCode::HMerge.write_into(target),
            Self::HPerm => OpCode::HPerm.write_into(target),
            Self::MTreeGet => OpCode::MTreeGet.write_into(target),
            Self::MTreeSet => OpCode::MTreeSet.write_into(target),
            Self::MTreeMerge => OpCode::MTreeMerge.write_into(target),
            Self::MTreeVerify => OpCode::MTreeVerify.write_into(target),

            // ----- STARK proof verification -----------------------------------------------------
            Self::FriExt2Fold4 => OpCode::FriExt2Fold4.write_into(target),
            Self::RCombBase => OpCode::RCombBase.write_into(target),

            // ----- exec / call ------------------------------------------------------------------
            Self::ExecLocal(v) => {
                OpCode::ExecLocal.write_into(target);
                target.write_u16(*v);
            }
            Self::ExecImported(imported) => {
                OpCode::ExecImported.write_into(target);
                imported.write_into(target)
            }
            Self::CallLocal(v) => {
                OpCode::CallLocal.write_into(target);
                target.write_u16(*v);
            }
            Self::CallMastRoot(root) => {
                OpCode::CallMastRoot.write_into(target);
                root.write_into(target);
            }
            Self::CallImported(imported) => {
                OpCode::CallImported.write_into(target);
                imported.write_into(target)
            }
            Self::SysCall(imported) => {
                OpCode::SysCall.write_into(target);
                imported.write_into(target)
            }
            Self::DynExec => OpCode::DynExec.write_into(target),
            Self::DynCall => OpCode::DynCall.write_into(target),
            Self::ProcRefLocal(v) => {
                OpCode::ProcRefLocal.write_into(target);
                target.write_u16(*v)
            }
            Self::ProcRefImported(imported) => {
                OpCode::ProcRefImported.write_into(target);
                imported.write_into(target)
            }

            // ----- debug decorators -------------------------------------------------------------
            Self::Breakpoint => {
                // this is a transparent instruction and will not be encoded into the library
            }

            Self::Debug(options) => {
                OpCode::Debug.write_into(target);
                debug::write_options_into(target, options);
            }

            // ----- event decorators -------------------------------------------------------------
            Self::Emit(event_id) => {
                OpCode::Emit.write_into(target);
                target.write_u32(*event_id);
            }

            Self::Trace(trace_id) => {
                OpCode::Trace.write_into(target);
                target.write_u32(*trace_id);
            }
        }
    }
}<|MERGE_RESOLUTION|>--- conflicted
+++ resolved
@@ -229,13 +229,10 @@
                 target.write_u8(*v);
             }
             Self::U32Popcnt => OpCode::U32Popcnt.write_into(target),
-<<<<<<< HEAD
-=======
             Self::U32Clz => OpCode::U32Clz.write_into(target),
             Self::U32Ctz => OpCode::U32Ctz.write_into(target),
             Self::U32Clo => OpCode::U32Clo.write_into(target),
             Self::U32Cto => OpCode::U32Cto.write_into(target),
->>>>>>> 3a957f7c
             Self::U32Lt => OpCode::U32Lt.write_into(target),
             Self::U32Lte => OpCode::U32Lte.write_into(target),
             Self::U32Gt => OpCode::U32Gt.write_into(target),
