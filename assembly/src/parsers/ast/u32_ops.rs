--- conflicted
+++ resolved
@@ -35,11 +35,7 @@
 
     let node = match op.num_parts() {
         2 => {
-<<<<<<< HEAD
-            let value = parse_param::<u64>(op, 1)?;
-=======
-            let value = parse_param::<u32>(op, 1)?;
->>>>>>> 1dc1297f
+            let value = parse_param::<u64>(op, 1)?;
             Node::Instruction(Instruction::U32WrappingAddImm(value))
         }
         _ => Node::Instruction(Instruction::U32WrappingAdd),
@@ -53,11 +49,7 @@
 
     let node = match op.num_parts() {
         2 => {
-<<<<<<< HEAD
-            let value = parse_param::<u64>(op, 1)?;
-=======
-            let value = parse_param::<u32>(op, 1)?;
->>>>>>> 1dc1297f
+            let value = parse_param::<u64>(op, 1)?;
             Node::Instruction(Instruction::U32OverflowingAddImm(value))
         }
         _ => Node::Instruction(Instruction::U32OverflowingAdd),
@@ -85,11 +77,7 @@
 
     let node = match op.num_parts() {
         2 => {
-<<<<<<< HEAD
-            let value = parse_param::<u64>(op, 1)?;
-=======
-            let value = parse_param::<u32>(op, 1)?;
->>>>>>> 1dc1297f
+            let value = parse_param::<u64>(op, 1)?;
             Node::Instruction(Instruction::U32WrappingSubImm(value))
         }
         _ => Node::Instruction(Instruction::U32WrappingSub),
@@ -103,11 +91,7 @@
 
     let node = match op.num_parts() {
         2 => {
-<<<<<<< HEAD
-            let value = parse_param::<u64>(op, 1)?;
-=======
-            let value = parse_param::<u32>(op, 1)?;
->>>>>>> 1dc1297f
+            let value = parse_param::<u64>(op, 1)?;
             Node::Instruction(Instruction::U32OverflowingSubImm(value))
         }
         _ => Node::Instruction(Instruction::U32OverflowingSub),
@@ -135,11 +119,7 @@
 
     let node = match op.num_parts() {
         2 => {
-<<<<<<< HEAD
-            let value = parse_param::<u64>(op, 1)?;
-=======
-            let value = parse_param::<u32>(op, 1)?;
->>>>>>> 1dc1297f
+            let value = parse_param::<u64>(op, 1)?;
             Node::Instruction(Instruction::U32WrappingMulImm(value))
         }
         _ => Node::Instruction(Instruction::U32WrappingMul),
@@ -153,11 +133,7 @@
 
     let node = match op.num_parts() {
         2 => {
-<<<<<<< HEAD
-            let value = parse_param::<u64>(op, 1)?;
-=======
-            let value = parse_param::<u32>(op, 1)?;
->>>>>>> 1dc1297f
+            let value = parse_param::<u64>(op, 1)?;
             Node::Instruction(Instruction::U32OverflowingMulImm(value))
         }
         _ => Node::Instruction(Instruction::U32OverflowingMul),
