use super::{Assembler, BasicBlockBuilder, Operation};
use crate::{
    assembler::{mast_forest_builder::MastForestBuilder, ProcedureContext},
    ast::{InvocationTarget, InvokeKind},
    AssemblyError, RpoDigest, SourceSpan, Spanned,
};

use smallvec::SmallVec;
use vm_core::mast::MastNodeId;

/// Procedure Invocation
impl Assembler {
    pub(super) fn invoke(
        &self,
        kind: InvokeKind,
        callee: &InvocationTarget,
        proc_ctx: &mut ProcedureContext,
        mast_forest_builder: &mut MastForestBuilder,
    ) -> Result<Option<MastNodeId>, AssemblyError> {
        let span = callee.span();
        let digest = self.resolve_target(kind, callee, proc_ctx, mast_forest_builder)?;
        self.invoke_mast_root(kind, span, digest, proc_ctx, mast_forest_builder)
    }

    fn invoke_mast_root(
        &self,
        kind: InvokeKind,
        span: SourceSpan,
        mast_root: RpoDigest,
        proc_ctx: &mut ProcedureContext,
        mast_forest_builder: &mut MastForestBuilder,
    ) -> Result<Option<MastNodeId>, AssemblyError> {
        // Get the procedure from the assembler
        let current_source_file = proc_ctx.source_file();

        // If the procedure is cached, register the call to ensure the callset
        // is updated correctly.
<<<<<<< HEAD
        match cache.get_by_mast_root(&mast_root) {
=======
        match mast_forest_builder.find_procedure(&mast_root) {
>>>>>>> 454d3441
            Some(proc) if matches!(kind, InvokeKind::SysCall) => {
                // Verify if this is a syscall, that the callee is a kernel procedure
                //
                // NOTE: The assembler is expected to know the full set of all kernel
                // procedures at this point, so if we can't identify the callee as a
                // kernel procedure, it is a definite error.
                if !proc.visibility().is_syscall() {
                    return Err(AssemblyError::InvalidSysCallTarget {
                        span,
                        source_file: current_source_file,
                        callee: proc.fully_qualified_name().clone(),
                    });
                }
                let maybe_kernel_path = proc.path();
                self.module_graph
                    .find_module(maybe_kernel_path)
                    .ok_or_else(|| AssemblyError::InvalidSysCallTarget {
                        span,
                        source_file: current_source_file.clone(),
                        callee: proc.fully_qualified_name().clone(),
                    })
                    .and_then(|module| {
                        if module.unwrap_ast().is_kernel() {
                            Ok(())
                        } else {
                            Err(AssemblyError::InvalidSysCallTarget {
                                span,
                                source_file: current_source_file.clone(),
                                callee: proc.fully_qualified_name().clone(),
                            })
                        }
                    })?;
                proc_ctx.register_external_call(&proc, false)?;
            }
            Some(proc) => proc_ctx.register_external_call(&proc, false)?,
            None if matches!(kind, InvokeKind::SysCall) => {
                return Err(AssemblyError::UnknownSysCallTarget {
                    span,
                    source_file: current_source_file.clone(),
                    callee: mast_root,
                });
            }
            None => (),
        }

        let mast_root_node_id = {
            match kind {
                InvokeKind::Exec => {
                    // Note that here we rely on the fact that we topologically sorted the
                    // procedures, such that when we assemble a procedure, all
                    // procedures that it calls will have been assembled, and
                    // hence be present in the `MastForest`.
                    match mast_forest_builder.find_procedure_node_id(mast_root) {
                        Some(root) => root,
                        None => {
                            // If the MAST root called isn't known to us, make it an external
                            // reference.
                            mast_forest_builder.ensure_external(mast_root)?
                        }
                    }
                }
                InvokeKind::Call => {
                    let callee_id = match mast_forest_builder.find_procedure_node_id(mast_root) {
                        Some(callee_id) => callee_id,
                        None => {
                            // If the MAST root called isn't known to us, make it an external
                            // reference.
                            mast_forest_builder.ensure_external(mast_root)?
                        }
                    };

                    mast_forest_builder.ensure_call(callee_id)?
                }
                InvokeKind::SysCall => {
                    let callee_id = match mast_forest_builder.find_procedure_node_id(mast_root) {
                        Some(callee_id) => callee_id,
                        None => {
                            // If the MAST root called isn't known to us, make it an external
                            // reference.
                            mast_forest_builder.ensure_external(mast_root)?
                        }
                    };

                    mast_forest_builder.ensure_syscall(callee_id)?
                }
            }
        };

        Ok(Some(mast_root_node_id))
    }

    /// Creates a new DYN block for the dynamic code execution and return.
    pub(super) fn dynexec(
        &self,
        mast_forest_builder: &mut MastForestBuilder,
    ) -> Result<Option<MastNodeId>, AssemblyError> {
        let dyn_node_id = mast_forest_builder.ensure_dyn()?;

        Ok(Some(dyn_node_id))
    }

    /// Creates a new CALL block whose target is DYN.
    pub(super) fn dyncall(
        &self,
        mast_forest_builder: &mut MastForestBuilder,
    ) -> Result<Option<MastNodeId>, AssemblyError> {
        let dyn_call_node_id = {
            let dyn_node_id = mast_forest_builder.ensure_dyn()?;
            mast_forest_builder.ensure_call(dyn_node_id)?
        };

        Ok(Some(dyn_call_node_id))
    }

    pub(super) fn procref(
        &self,
        callee: &InvocationTarget,
        proc_ctx: &mut ProcedureContext,
        span_builder: &mut BasicBlockBuilder,
        mast_forest_builder: &MastForestBuilder,
    ) -> Result<(), AssemblyError> {
<<<<<<< HEAD
        let digest = self.resolve_target(InvokeKind::Exec, callee, context, mast_forest)?;
        self.procref_mast_root(digest, context, span_builder, mast_forest)
=======
        let digest =
            self.resolve_target(InvokeKind::Exec, callee, proc_ctx, mast_forest_builder)?;
        self.procref_mast_root(digest, proc_ctx, span_builder, mast_forest_builder)
>>>>>>> 454d3441
    }

    fn procref_mast_root(
        &self,
        mast_root: RpoDigest,
        proc_ctx: &mut ProcedureContext,
        span_builder: &mut BasicBlockBuilder,
        mast_forest_builder: &MastForestBuilder,
    ) -> Result<(), AssemblyError> {
        // Add the root to the callset to be able to use dynamic instructions
        // with the referenced procedure later
<<<<<<< HEAD
        if let Some(proc) = self.procedure_cache.get_by_mast_root(&mast_root) {
            context.register_external_call(&proc, false, mast_forest)?;
=======

        if let Some(proc) = mast_forest_builder.find_procedure(&mast_root) {
            proc_ctx.register_external_call(&proc, false)?;
>>>>>>> 454d3441
        }

        // Create an array with `Push` operations containing root elements
        let ops = mast_root
            .iter()
            .map(|elem| Operation::Push(*elem))
            .collect::<SmallVec<[_; 4]>>();
        span_builder.push_ops(ops);
        Ok(())
    }
}<|MERGE_RESOLUTION|>--- conflicted
+++ resolved
@@ -35,11 +35,7 @@
 
         // If the procedure is cached, register the call to ensure the callset
         // is updated correctly.
-<<<<<<< HEAD
-        match cache.get_by_mast_root(&mast_root) {
-=======
         match mast_forest_builder.find_procedure(&mast_root) {
->>>>>>> 454d3441
             Some(proc) if matches!(kind, InvokeKind::SysCall) => {
                 // Verify if this is a syscall, that the callee is a kernel procedure
                 //
@@ -161,14 +157,9 @@
         span_builder: &mut BasicBlockBuilder,
         mast_forest_builder: &MastForestBuilder,
     ) -> Result<(), AssemblyError> {
-<<<<<<< HEAD
-        let digest = self.resolve_target(InvokeKind::Exec, callee, context, mast_forest)?;
-        self.procref_mast_root(digest, context, span_builder, mast_forest)
-=======
         let digest =
             self.resolve_target(InvokeKind::Exec, callee, proc_ctx, mast_forest_builder)?;
         self.procref_mast_root(digest, proc_ctx, span_builder, mast_forest_builder)
->>>>>>> 454d3441
     }
 
     fn procref_mast_root(
@@ -180,14 +171,9 @@
     ) -> Result<(), AssemblyError> {
         // Add the root to the callset to be able to use dynamic instructions
         // with the referenced procedure later
-<<<<<<< HEAD
-        if let Some(proc) = self.procedure_cache.get_by_mast_root(&mast_root) {
-            context.register_external_call(&proc, false, mast_forest)?;
-=======
 
         if let Some(proc) = mast_forest_builder.find_procedure(&mast_root) {
             proc_ctx.register_external_call(&proc, false)?;
->>>>>>> 454d3441
         }
 
         // Create an array with `Push` operations containing root elements
