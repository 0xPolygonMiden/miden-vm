--- conflicted
+++ resolved
@@ -1,10 +1,7 @@
 use.std::crypto::stark::constants
 use.std::crypto::hashes::rpo
 use.std::crypto::stark::random_coin
-<<<<<<< HEAD
 use.std::crypto::stark::helpers::public_inputs
-=======
->>>>>>> dd827662
 
 #! Processes the public inputs.
 #! 
@@ -153,7 +150,6 @@
 #! Output: [D, ...]
 export.load_public_inputs
     # 1) Load and hash the fixed length public inputs
-<<<<<<< HEAD
     
     ## a) Compute the number of iterations.
     ##    We also check double-word alignment
@@ -173,12 +169,6 @@
     swap.14
     neq.0
     while.true
-=======
-    exec.constants::public_inputs_address_ptr mem_load
-    movdn.4
-    padw padw
-    repeat.5
->>>>>>> dd827662
         exec.load_base_store_extension_double_word
         hperm
         dup.13
@@ -186,21 +176,13 @@
         swap.14
         neq.0
     end
-<<<<<<< HEAD
     movup.13 drop
 
-=======
- 
->>>>>>> dd827662
     # 2) Load and hash the variable length public inputs
 
     ## a) Compute the number of base field elements in total in the variable length public inputs
     exec.constants::num_public_inputs_ptr mem_load
-<<<<<<< HEAD
     exec.public_inputs::get_num_fixed_len_public_inputs
-=======
-    exec.constants::get_num_fixed_len_public_inputs
->>>>>>> dd827662
     sub
     # => [num_var_len_pi, R2, R1, C, ptr, ...]
 
@@ -225,201 +207,9 @@
         # => [R2, R1, C, ptr, num_iter, ...]
         dup.13 sub.1 swap.14
         push.0 neq
-<<<<<<< HEAD
-=======
     end
     # => [R2, R1, C, ptr, num_iter, ...]
 
-    # 3) Return the final digest
-    exec.rpo::squeeze_digest
-    # => [D, ptr, num_iter, ...] where D = R1 the digest
-    movup.4 drop
-    movup.4 drop
-    # => [D, ...]
-end
-
-#! Reduces the variable-length public inputs using the auxiliary randomness.
-#!
-#! The procedure non-deterministically loads the auxiliary randomness from the advice tape and
-#! stores it at `aux_rand_nd_ptr` so that it can be later checked for correctness. After this,
-#! the procedure uses the auxiliary randomness in order to reduce the variable-length public
-#! inputs to a single element in the challenge field. The resulting values are then stored
-#! contiguously after the fixed-length public inputs.
-#!
-#! Currently, the only variable-length public inputs are the kernel procedure digests.
-#!
-#! Input: 
-#!      - Operand stack: [...]
-#!      - Advice stack: [beta0, beta1, alpha0, alpha1, var_len_pi_1_len, ..., var_len_pi_k_len, ...]
-#! Output: [D, ...]
-proc.reduce_variable_length_public_inputs
-    # 1) Load the auxiliary randomness i.e., alpha and beta
-    #    We store them as [beta0, beta1, alpha0, alpha1] since `horner_eval_ext` requires memory
-    #    word-alignment.
-    adv_push.4
-    exec.constants::aux_rand_nd_ptr mem_storew
-    # => [alpha1, alpha0, beta1, beta0, ...]
-    dropw
-    # => [...]
-
-    # 2) Get the pointer to the variable-length public inputs.
-    #    This is also the pointer to the first address at which we will store the results of
-    #    the reductions.
-    exec.constants::variable_length_public_inputs_address_ptr mem_load
-    dup
-    # => [next_var_len_pub_inputs_ptr, var_len_pub_inputs_res_ptr, ...] where
-    # `next_var_len_pub_inputs_ptr` points to the next chunk of variable public inputs to be reduced,
-    # and `var_len_pub_inputs_res_ptr` points to the next available memory location where the result
-    # of the reduction can be stored.
-    # Note that, as mentioned in the top of this module, the variable-length public inputs are only
-    # stored temporarily and they will be over-written by, among other data, the result of reducing
-    # the variable public inputs. 
-
-    # 3) Reduce the variable-length public inputs.
-    #    These include:
-    #    a) Kernel procedure digests.
-    adv_push.1
-    # => [num_ker_procedures, next_var_len_pub_inputs_ptr, var_len_pub_inputs_res_ptr, ...]
-    exec.reduce_kernel_digests
-    # => [res1, res0, next_var_len_pub_inputs_ptr, var_len_pub_inputs_res_ptr, ...]
-
-    # 4) Store the results of the reductions.
-    #    This is stored in a word-aligned manner with zero padding if needed.
-    push.0.0
-    # => [0, 0, res1, res0, next_var_len_pub_inputs_ptr, var_len_pub_inputs_res_ptr, ...]
-    dup.5 add.4 swap.6
-    mem_storew
-    dropw
-    # => [next_var_len_pub_inputs_ptr, var_len_pub_inputs_res_ptr, ...]
-    
-    # 5) Clean up the stack.
-    drop drop
-    # => [...]
-end
-
-#! Reduces the kernel procedures digests using auxiliary randomness.
-#!
-#! Input: [num_ker_procedures, digests_ptr, ...]
-#! Output: [res1, res0, next_ptr, ...]
-#!
-#! where:
-#!  1. `digests_ptr` is a pointer to the kernel procedures digests, and
-#!  2. `res = (res0, res1)` is the resulting reduced value.
-proc.reduce_kernel_digests
-    # Assert that the number of kernel procedures is at most 1023
-    dup u32lt.1024 assert
-
-    # Store number of kernel procedures digests
-    push.0.0 dup.2
-    exec.constants::tmp1 mem_storew
-    # => [num_ker_procedures, 0, 0, num_ker_procedures, digests_ptr, ...]
-
-    # Load alpha
-    exec.constants::aux_rand_nd_ptr mem_loadw
-    # => [alpha1, alpha0, beta1, beta0, digests_ptr, ...]
-
-    # We will keep [beta0, beta1, alpha0 + op_label, alpha1] on the stack so that we can compute
-    # the final result, where op_label is a unique label to domain separate the interaction with
-    # the chiplets` bus.
-    # The final result is then computed as:
-    #
-    #   alpha + op_label * beta^0 + beta * (r_0 * beta^0 + r_1 * beta^1 + r_2 * beta^2 + r_3 * beta^3)
-    swap
-    exec.constants::kernel_proc_table_op_label
-    add
-    swap
-    # => [alpha1, alpha0 + op_label, beta1, beta0, digests_ptr, ...]
-
-    # Push the `horner_eval_ext` accumulator
-    push.0.0
-    # => [acc1, acc0, alpha1, alpha0 + op_label, beta1, beta0, digests_ptr, ...]
-
-    # Push the pointer to the evaluation point beta
-    exec.constants::aux_rand_nd_ptr
-    # => [beta_ptr, acc1, acc0, alpha1, alpha0 + op_label, beta1, beta0,  digests_ptr, ...]
-
-    # Get the pointer to kernel procedures digests
-    movup.7
-    # => [digests_ptr, beta_ptr, acc1, acc0, alpha1, alpha0 + op_label, beta1, beta0,  ...]
-
-    # Set up the stack for `mem_stream` + `horner_eval_ext`
-    swapw
-    padw padw
-    # => [Y, Y, alpha1, alpha0 + op_label, beta1, beta0,  digests_ptr, beta_ptr, acc1, acc0, ...]
-    # where `Y` is a garbage word.
-
-    exec.constants::tmp1 mem_loadw dup
-    push.0
-    neq
-
-    while.true
-        repeat.1
-            mem_stream
-            horner_eval_base
-        end
-        # => [Y, Y, alpha1, alpha0 + op_label, beta1, beta0, digests_ptr, beta_ptr, acc1, acc0, ...]
-
-        swapdw
-        # => [alpha1, alpha0 + op_label, beta1, beta0, digests_ptr, beta_ptr, acc1, acc0, Y, Y, ...]
-
-        movup.7 movup.7
-        # => [acc1, acc0, alpha1, alpha0 + op_label, beta1, beta0, digests_ptr, beta_ptr, Y, Y, ...]
-        
-        dup.5 dup.5
-        # => [beta1, beta0, acc1, acc0, alpha1, alpha0 + op_label, beta1, beta0, digests_ptr, beta_ptr, Y, Y, ...]
-        ext2mul
-        # => [tmp1', tmp0', alpha1, alpha0 + op_label, beta1, beta0, digests_ptr, beta_ptr, Y, Y, ...]
-
-        dup.3 dup.3
-        ext2add
-        # => [term1', term0', alpha1, alpha0 + op_label, beta1, beta0, digests_ptr, beta_ptr, Y, Y, ...]
-  
-        movdn.15
-        movdn.15
-        # => [alpha1, alpha0 + op_label, beta1, beta0, digests_ptr, beta_ptr, Y, Y, term1', term0', ...]
-
-        push.0 movdn.6
-        push.0 movdn.6
-        # => [alpha1, alpha0 + op_label, beta1, beta0, digests_ptr, beta_ptr, 0, 0, Y, Y, term1', term0', ...]
- 
-        swapdw
-        # => [Y, Y, alpha1, alpha0 + op_label, beta1, beta0, digests_ptr, beta_ptr, 0, 0, term1', term0', ...]
-
-        exec.constants::tmp1 mem_loadw sub.1
-        exec.constants::tmp1 mem_storew
- 
-        dup
-        push.0
-        neq
-    end
-    # => [Y, Y, alpha1, alpha0 + op_label, beta1, beta0, digests_ptr, beta_ptr, 0, 0, term1', term0', ...]
-    dropw dropw dropw
-    # => [digests_ptr, beta_ptr, 0, 0, term1', term0', ...]
-    dup exec.constants::tmp2 mem_store
-    exec.constants::tmp1 mem_loadw drop drop drop
-
-    push.1.0
-    movup.2
-    dup
-    push.0
-    neq
-    # => [loop, n, acc1, acc0, term1_1, term1_0, ..., termn_1, termn_0, ...]
-
-    while.true
-        sub.1 movdn.4
-        # => [acc1, acc0, term1_1, term1_0, n - 1, ..., termn_1, termn_0, ...]
-        ext2mul
-        # => [acc1', acc0', n - 1, ..., termn_1, termn_0, ...]
-        movup.2
-        dup
-        push.0
-        neq
-        # => [loop, n - 1, acc1', acc0', term1_1, term1_0, ..., termn_1, termn_0, ...]
->>>>>>> dd827662
-    end
-    # => [R2, R1, C, ptr, num_iter, ...]
-
-<<<<<<< HEAD
     # 3) Return the final digest
     exec.rpo::squeeze_digest
     # => [D, ptr, num_iter, ...] where D = R1 the digest
@@ -470,12 +260,6 @@
     # 3) Clean up the stack.
     drop drop
     # => [...]
-=======
-    drop
-    exec.constants::tmp2 mem_load movdn.2
-    # => [prod_acc1, prod_acc0, digests_ptr, ...]
-
->>>>>>> dd827662
 end
 
 #! Computes the address where the public inputs are to be stored and returns it.
@@ -516,11 +300,7 @@
     # We need to account for the fact that fixed-length public inputs are stored as extension field
     # elements. 
     dup
-<<<<<<< HEAD
     exec.public_inputs::get_num_fixed_len_public_inputs
-=======
-    exec.constants::get_num_fixed_len_public_inputs
->>>>>>> dd827662
     mul.2
     sub
     # => [public_inputs_ptr, res_var_len_pi_reductions_ptr, ...]
