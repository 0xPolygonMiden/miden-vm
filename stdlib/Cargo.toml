--- conflicted
+++ resolved
@@ -29,20 +29,14 @@
 
 [dev-dependencies]
 blake3 = "1.5"
-<<<<<<< HEAD
-miden-air = { package = "miden-air", path = "../air", version = "0.8", default-features = false }
+miden-air = { package = "miden-air", path = "../air", version = "0.9", default-features = false }
 num = "0.4.1"
 num-bigint = "0.4"
 pretty_assertions = "1.4"
-processor = { package = "miden-processor", path = "../processor", version = "0.8", default-features = false, features = [
+processor = { package = "miden-processor", path = "../processor", version = "0.9", default-features = false, features = [
     "internals",
 ] }
 rand = { version = "0.8.5", default-features = false }
-=======
-miden-air = { package = "miden-air", path = "../air", version = "0.9", default-features = false }
-num-bigint = "0.4"
-processor = { package = "miden-processor", path = "../processor", version = "0.9", features = ["internals"], default-features = false }
->>>>>>> 1698d130
 serde_json = "1.0"
 sha2 = "0.10"
 sha3 = "0.10"
