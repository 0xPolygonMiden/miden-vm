[package]
name = "miden-stdlib"
version = "0.15.0"
description = "Miden VM standard library"
documentation = "https://docs.rs/miden-stdlib/0.15.0"
readme = "README.md"
categories = ["cryptography", "mathematics"]
keywords = ["miden", "program", "stdlib"]
license.workspace = true
authors.workspace = true
homepage.workspace = true
repository.workspace = true
rust-version.workspace = true
edition.workspace = true

[lib]
bench = false
doctest = false

[[bench]]
name = "compilation"
harness = false

[[test]]
name = "stdlib"
path = "tests/main.rs"

[features]
default = ["std"]
std = ["assembly/std"]
with-debug-info = []

[dependencies]
assembly = { package = "miden-assembly", path = "../assembly", version = "0.15", default-features = false }
vm-core = { package = "miden-core", path = "../core", version = "0.15", default-features = false }

[dev-dependencies]
blake3 = "1.8"
<<<<<<< HEAD
criterion = "0.5"
=======
criterion = "0.6"
>>>>>>> dd827662
miden-air = { package = "miden-air", path = "../air", version = "0.15", default-features = false }
num = "0.4"
num-bigint = "0.4"
pretty_assertions = "1.4"
processor = { package = "miden-processor", path = "../processor", version = "0.15", default-features = false, features = [
    "testing",
] }
rand = { version = "0.9", default-features = false }
rand_chacha = { version = "0.9", default-features = false }
<<<<<<< HEAD
rstest = { version = "0.24" }
=======
rstest = { version = "0.25" }
>>>>>>> dd827662
serde_json = "1.0"
sha2 = "0.10"
sha3 = "0.10"
test-utils = { package = "miden-test-utils", path = "../test-utils" }
winter-air = { package = "winter-air", version = "0.13" }
winter-fri = { package = "winter-fri", version = "0.13" }

[build-dependencies]
assembly = { package = "miden-assembly", path = "../assembly", version = "0.15" }
env_logger = "0.11"<|MERGE_RESOLUTION|>--- conflicted
+++ resolved
@@ -36,11 +36,7 @@
 
 [dev-dependencies]
 blake3 = "1.8"
-<<<<<<< HEAD
-criterion = "0.5"
-=======
 criterion = "0.6"
->>>>>>> dd827662
 miden-air = { package = "miden-air", path = "../air", version = "0.15", default-features = false }
 num = "0.4"
 num-bigint = "0.4"
@@ -50,11 +46,7 @@
 ] }
 rand = { version = "0.9", default-features = false }
 rand_chacha = { version = "0.9", default-features = false }
-<<<<<<< HEAD
-rstest = { version = "0.24" }
-=======
 rstest = { version = "0.25" }
->>>>>>> dd827662
 serde_json = "1.0"
 sha2 = "0.10"
 sha3 = "0.10"
