use rand::Rng;

use assembly::{utils::Serializable, Assembler};
use miden_air::{Felt, ProvingOptions};
use miden_stdlib::StdLibrary;
use processor::{
<<<<<<< HEAD
    AdviceInputs, DefaultHost, Digest, ExecutionError, MemAdviceProvider, StackInputs,
};

use std::vec;
use test_utils::crypto::rpo_falcon512::Polynomial;
use test_utils::crypto::Rpo256;
use test_utils::rand::rand_value;
=======
    crypto::RpoRandomCoin, AdviceInputs, DefaultHost, Digest, MemAdviceProvider, StackInputs,
};
>>>>>>> d5de2313
use test_utils::{
    crypto::{rpo_falcon512::SecretKey, MerkleStore},
    rand::rand_vector,
    FieldElement, ProgramInfo, QuadFelt, TestError, Word, WORD_SIZE,
};

/// Modulus used for rpo falcon 512.
const M: u64 = 12289;
const Q: u64 = (M - 1) / 2;
const N: usize = 512;
const J: u64 = (N * M as usize * M as usize) as u64;

const PROBABILISTIC_PRODUCT_SOURCE: &str = "
    use.std::crypto::dsa::rpo_falcon512

    begin
        #=> [PK, ...]
        mem_load.0
        #=> [h_ptr, PK, ...]

        exec.rpo_falcon512::load_h_s2_and_product
        #=> [tau1, tau0, tau_ptr, ...]

        exec.rpo_falcon512::powers_of_tau
        #=> [zeros_ptr, ...]

        exec.rpo_falcon512::set_to_zero
        #=> [c_ptr, ...]

        drop
        #=> [...]

        push.512    # tau_ptr
        push.1025   # z_ptr
        push.0      # h ptr

        #=> [h_ptr, zeros_ptr, tau_ptr, ...]

        exec.rpo_falcon512::probabilistic_product
    end
    ";

#[test]
fn test_falcon512_norm_sq() {
    let source = "
    use.std::crypto::dsa::rpo_falcon512

    begin
        exec.rpo_falcon512::norm_sq
    end
    ";

    // normalize(e) = e^2 - phi * (2*q*e - q^2) where phi := (e > (q - 1)/2)
    let upper = rand::thread_rng().gen_range(Q..M);
    let test_upper = build_test!(source, &[upper]);
    test_upper.expect_stack(&[(M - upper) * (M - upper)]);

    let lower = rand::thread_rng().gen_range(0..Q);
    let test_lower = build_test!(source, &[lower]);
    test_lower.expect_stack(&[lower * lower])
}

#[test]
fn test_falcon512_diff_mod_q() {
    let source = "
    use.std::crypto::dsa::rpo_falcon512

    begin
        exec.rpo_falcon512::diff_mod_q
    end
    ";

    let u = rand::thread_rng().gen_range(0..J);
    let v = rand::thread_rng().gen_range(Q..M);
    let w = rand::thread_rng().gen_range(0..J);

    let test1 = build_test!(source, &[u, v, w]);

    // Calculating (v - (u + (- w % q) % q) % q) should be the same as (v + w + J - u) % q.
    let expanded_answer = (v as i64
        - (u as i64 + -1 * (w as i64).rem_euclid(M as i64)).rem_euclid(M as i64))
    .rem_euclid(M as i64);
    let simplified_answer = (v + w + J - u).rem_euclid(M);
    assert_eq!(expanded_answer, simplified_answer.try_into().unwrap());

    test1.expect_stack(&[simplified_answer]);
}

#[test]
fn test_falcon512_powers_of_tau() {
    let source = "
    use.std::crypto::dsa::rpo_falcon512

    begin
        exec.rpo_falcon512::powers_of_tau
    end
    ";

    // Compute powers of a quadratic field element from 0 to 512.
    let tau = rand_value::<QuadFelt>();
    let tau_ptr = 0_u32;
    let (tau_0, tau_1) = ext_element_to_ints(tau);

    let expected_memory = powers_of_tau(tau);
    let stack_init = [tau_ptr.into(), tau_0, tau_1];

    let test = build_test!(source, &stack_init);
    let expected_stack = &[<u32 as Into<u64>>::into(tau_ptr) + N as u64 + 1];
    test.expect_stack_and_memory(expected_stack, tau_ptr, &expected_memory);
}

#[test]
fn test_falcon512_probabilistic_product() {
    // Create two random polynomials and multiply them.
    let h: Polynomial = unsafe { Polynomial::new(random_coefficients()) };
    let s2: Polynomial = unsafe { Polynomial::new(random_coefficients()) };
    let pi = Polynomial::mul_modulo_p(&h, &s2);

    // Lay the polynomials in the advice stack, h then s2 then pi = h * s2.
    let mut h_array = h.to_elements();
    h_array.extend(s2.to_elements());
    h_array.extend(pi.iter().map(|a| Felt::new(*a)));
    let advice_stack: Vec<u64> = h_array.iter().map(|&e| e.into()).collect();

    // Compute hash of h and place it on the stack.
    let binding = Rpo256::hash_elements(&*h.clone().to_elements());
    let h_hash = binding.as_elements();
    let h_hash_copy: Vec<u64> = h_hash.into_iter().map(|felt| (*felt).into()).collect();

    let stack_init = vec![h_hash_copy[0], h_hash_copy[1], h_hash_copy[2], h_hash_copy[3]];
    let test = build_test!(PROBABILISTIC_PRODUCT_SOURCE, &stack_init, &advice_stack);
    let expected_stack = &[];
    test.expect_stack(expected_stack);
}

#[test]
fn test_falcon512_probabilistic_product_failure() {
    // Create a polynomial pi that is not equal to h * s2.
    let h: Polynomial = unsafe { Polynomial::new(random_coefficients()) };
    let s2: Polynomial = unsafe { Polynomial::new(random_coefficients()) };
    let h_wrong: Polynomial = unsafe { Polynomial::new(random_coefficients()) };

    let pi = Polynomial::mul_modulo_p(&h_wrong, &s2);

    // Lay the polynomials in the advice stack, h then s2 then pi.
    let mut h_array = h.to_elements();
    h_array.extend(s2.to_elements());
    h_array.extend(pi.iter().map(|a| Felt::new(*a)));
    let advice_stack: Vec<u64> = h_array.iter().map(|&e| e.into()).collect();

    // Compute hash of h and place it on the stack.
    let binding = Rpo256::hash_elements(&*h.clone().to_elements());
    let h_hash = binding.as_elements();
    let h_hash_copy: Vec<u64> = h_hash.into_iter().map(|felt| (*felt).into()).collect();

    let stack_init = vec![h_hash_copy[0], h_hash_copy[1], h_hash_copy[2], h_hash_copy[3]];
    let test = build_test!(PROBABILISTIC_PRODUCT_SOURCE, &stack_init, &advice_stack);
    test.expect_error(TestError::ExecutionError(ExecutionError::FailedAssertion {
        clk: 17472,
        err_code: 0,
        err_msg: None,
    }));
}

#[test]
fn falcon_execution() {
    let seed = Word::default();
    let mut rng = RpoRandomCoin::new(seed);
    let sk = SecretKey::with_rng(&mut rng);
    let message = rand_vector::<Felt>(4).try_into().unwrap();
    let (source, op_stack, adv_stack, store, advice_map) = generate_test(sk, message);

    let test = build_test!(source, &op_stack, &adv_stack, store, advice_map.into_iter());
    test.expect_stack(&[])
}

#[test]
#[ignore]
fn falcon_prove_verify() {
    let sk = SecretKey::new();
    let message = rand_vector::<Felt>(4).try_into().unwrap();
    let (source, op_stack, _, _, advice_map) = generate_test(sk, message);

    let program = Assembler::default()
        .with_library(&StdLibrary::default())
        .expect("failed to load stdlib")
        .compile(source)
        .expect("failed to compile test source");

    let stack_inputs = StackInputs::try_from_ints(op_stack).expect("failed to create stack inputs");
    let advice_inputs = AdviceInputs::default().with_map(advice_map);
    let advice_provider = MemAdviceProvider::from(advice_inputs);
    let host = DefaultHost::new(advice_provider);

    let options = ProvingOptions::with_96_bit_security(false);
    let (stack_outputs, proof) = test_utils::prove(&program, stack_inputs.clone(), host, options)
        .expect("failed to generate proof");

    let program_info = ProgramInfo::from(program);
    let result = test_utils::verify(program_info, stack_inputs, stack_outputs, proof);

    assert!(result.is_ok(), "error: {result:?}");
}

fn generate_test(
    sk: SecretKey,
    message: Word,
) -> (&'static str, Vec<u64>, Vec<u64>, MerkleStore, Vec<(Digest, Vec<Felt>)>) {
    let source = "
    use.std::crypto::dsa::rpo_falcon512

    begin
        exec.rpo_falcon512::verify
    end
    ";

    let pk: Word = sk.public_key().into();
    let pk: Digest = pk.into();
    let sk_bytes = sk.to_bytes();

    let to_adv_map = sk_bytes.iter().map(|a| Felt::new(*a as u64)).collect::<Vec<Felt>>();

    let advice_map: Vec<(Digest, Vec<Felt>)> = vec![(pk, to_adv_map)];

    let mut op_stack = vec![];
    let message = message.into_iter().map(|a| a.as_int()).collect::<Vec<u64>>();
    op_stack.extend_from_slice(&message);
    op_stack.extend_from_slice(&pk.as_elements().iter().map(|a| a.as_int()).collect::<Vec<u64>>());
    let adv_stack = vec![];
    let store = MerkleStore::new();

    (source, op_stack, adv_stack, store, advice_map)
}

// HELPER FUNCTIONS
// ================================================================================================
// Helper function to convert a quadratic extension field element into a tuple of elements in the
// underlying base field and convert them into integers.
fn ext_element_to_ints(ext_elem: QuadFelt) -> (u64, u64) {
    let base_elements = ext_elem.to_base_elements();
    (base_elements[0].as_int(), base_elements[1].as_int())
}

/*
    For an element `tau := (tau0, tau1)` in the quadratic extension field, computes all its powers
    `tau^i` for `i = 0,..., 512` and stores them in a vector of length 2048 (word size * 512).  The
    first two field elements of the ith word are the elements of tau^i, and the second two field
    elements are the previous power of tau, tau^(i - 1).  Used to test powers of tau procedure.
    Example:
    [1, 0, 0, 0, tau_0, tau_1, 1, 0, (tau^2)_0, (tau^2)_1, tau_0, tau_1, (tau^3)_0, (tau^3)_1,
    (tau^2)_0, (tau^2)_1, ...]
*/

fn powers_of_tau(tau: QuadFelt) -> Vec<u64> {
    let mut tau_power: QuadFelt;
    let mut elem_0: u64;
    let mut elem_1: u64;
    let mut expected_memory = vec![0; (N + 1) * WORD_SIZE];
    expected_memory[0] = 1;

    for i in 1..N + 1 {
        tau_power = tau.exp(i as u64);
        (elem_0, elem_1) = ext_element_to_ints(tau_power);
        expected_memory[i * WORD_SIZE] = elem_0;
        expected_memory[i * WORD_SIZE + 1] = elem_1;
        expected_memory[i * WORD_SIZE + 2] = expected_memory[i * WORD_SIZE - WORD_SIZE];
        expected_memory[i * WORD_SIZE + 3] = expected_memory[i * WORD_SIZE - 3];
    }
    expected_memory
}

// Create random coefficients in the range of a polynomial in M.
fn random_coefficients() -> [u16; N] {
    let mut res = [u16::default(); N];
    for i in res.iter_mut() {
        *i = rand::thread_rng().gen_range(0..M) as u16;
    }
    res
}<|MERGE_RESOLUTION|>--- conflicted
+++ resolved
@@ -1,23 +1,17 @@
-use rand::Rng;
+use rand::{thread_rng, Rng};
 
 use assembly::{utils::Serializable, Assembler};
 use miden_air::{Felt, ProvingOptions};
 use miden_stdlib::StdLibrary;
 use processor::{
-<<<<<<< HEAD
-    AdviceInputs, DefaultHost, Digest, ExecutionError, MemAdviceProvider, StackInputs,
+    crypto::RpoRandomCoin, AdviceInputs, DefaultHost, Digest, ExecutionError, MemAdviceProvider,
+    StackInputs,
 };
-
 use std::vec;
-use test_utils::crypto::rpo_falcon512::Polynomial;
 use test_utils::crypto::Rpo256;
 use test_utils::rand::rand_value;
-=======
-    crypto::RpoRandomCoin, AdviceInputs, DefaultHost, Digest, MemAdviceProvider, StackInputs,
-};
->>>>>>> d5de2313
 use test_utils::{
-    crypto::{rpo_falcon512::SecretKey, MerkleStore},
+    crypto::{rpo_falcon512::Polynomial, rpo_falcon512::SecretKey, MerkleStore},
     rand::rand_vector,
     FieldElement, ProgramInfo, QuadFelt, TestError, Word, WORD_SIZE,
 };
@@ -130,22 +124,23 @@
 #[test]
 fn test_falcon512_probabilistic_product() {
     // Create two random polynomials and multiply them.
-    let h: Polynomial = unsafe { Polynomial::new(random_coefficients()) };
-    let s2: Polynomial = unsafe { Polynomial::new(random_coefficients()) };
-    let pi = Polynomial::mul_modulo_p(&h, &s2);
+    let h = Polynomial::new(random_coefficients());
+    let s2 = Polynomial::new(random_coefficients());
+
+    let pi = mul_modulo_p(h.clone(), s2.clone());
 
     // Lay the polynomials in the advice stack, h then s2 then pi = h * s2.
-    let mut h_array = h.to_elements();
-    h_array.extend(s2.to_elements());
+    let mut h_array = to_elements(h.clone());
+    h_array.extend(to_elements(s2.clone()));
     h_array.extend(pi.iter().map(|a| Felt::new(*a)));
     let advice_stack: Vec<u64> = h_array.iter().map(|&e| e.into()).collect();
 
     // Compute hash of h and place it on the stack.
-    let binding = Rpo256::hash_elements(&*h.clone().to_elements());
+    let binding = Rpo256::hash_elements(&*to_elements(h.clone()));
     let h_hash = binding.as_elements();
     let h_hash_copy: Vec<u64> = h_hash.into_iter().map(|felt| (*felt).into()).collect();
-
     let stack_init = vec![h_hash_copy[0], h_hash_copy[1], h_hash_copy[2], h_hash_copy[3]];
+
     let test = build_test!(PROBABILISTIC_PRODUCT_SOURCE, &stack_init, &advice_stack);
     let expected_stack = &[];
     test.expect_stack(expected_stack);
@@ -154,20 +149,20 @@
 #[test]
 fn test_falcon512_probabilistic_product_failure() {
     // Create a polynomial pi that is not equal to h * s2.
-    let h: Polynomial = unsafe { Polynomial::new(random_coefficients()) };
-    let s2: Polynomial = unsafe { Polynomial::new(random_coefficients()) };
-    let h_wrong: Polynomial = unsafe { Polynomial::new(random_coefficients()) };
-
-    let pi = Polynomial::mul_modulo_p(&h_wrong, &s2);
-
-    // Lay the polynomials in the advice stack, h then s2 then pi.
-    let mut h_array = h.to_elements();
-    h_array.extend(s2.to_elements());
+    let h: Polynomial<Felt> = Polynomial::new(random_coefficients());
+    let s2: Polynomial<Felt> = Polynomial::new(random_coefficients());
+    let h_wrong: Polynomial<Felt> = Polynomial::new(random_coefficients());
+
+    let pi = mul_modulo_p(h_wrong.clone(), s2.clone());
+
+    // Lay the polynomials in the advice stack, h then s2 then pi = h_wrong * s2.
+    let mut h_array = to_elements(h.clone());
+    h_array.extend(to_elements(s2.clone()));
     h_array.extend(pi.iter().map(|a| Felt::new(*a)));
     let advice_stack: Vec<u64> = h_array.iter().map(|&e| e.into()).collect();
 
     // Compute hash of h and place it on the stack.
-    let binding = Rpo256::hash_elements(&*h.clone().to_elements());
+    let binding = Rpo256::hash_elements(&*to_elements(h.clone()));
     let h_hash = binding.as_elements();
     let h_hash_copy: Vec<u64> = h_hash.into_iter().map(|felt| (*felt).into()).collect();
 
@@ -288,10 +283,30 @@
 }
 
 // Create random coefficients in the range of a polynomial in M.
-fn random_coefficients() -> [u16; N] {
-    let mut res = [u16::default(); N];
-    for i in res.iter_mut() {
-        *i = rand::thread_rng().gen_range(0..M) as u16;
+fn random_coefficients() -> Vec<Felt> {
+    let mut res = Vec::new();
+    for _i in 0..N {
+        res.push(Felt::new(thread_rng().gen_range(0..M)))
     }
     res
+}
+
+/* Multiplies two polynomials over Z_p\[x\] without reducing modulo p. Given that the degrees
+of the input polynomials are less than 512 and their coefficients are less than the modulus
+q equal to M = 12289, the resulting product polynomial is guaranteed to have coefficients less
+than the Miden prime.
+Note that this multiplication is not over Z_p\[x\]/(phi).
+*/
+pub fn mul_modulo_p(a: Polynomial<Felt>, b: Polynomial<Felt>) -> [u64; 1024] {
+    let mut c = [0; 2 * N];
+    for i in 0..N {
+        for j in 0..N {
+            c[i + j] += a.coefficients[i].as_int() * b.coefficients[j].as_int();
+        }
+    }
+    c
+}
+
+pub fn to_elements(poly: Polynomial<Felt>) -> Vec<Felt> {
+    poly.coefficients.iter().map(|&a| Felt::from(a)).collect()
 }