use alloc::{sync::Arc, vec::Vec};
use core::fmt;

use math::FieldElement;
<<<<<<< HEAD
use miden_crypto::{Felt, WORD_SIZE, hash::rpo::RpoDigest};
=======
use miden_crypto::{Felt, WORD_SIZE, Word};
>>>>>>> dd827662
use winter_utils::{ByteReader, ByteWriter, Deserializable, DeserializationError, Serializable};

use super::Kernel;
use crate::{
    AdviceMap,
    mast::{MastForest, MastNode, MastNodeId},
    utils::ToElements,
};

// PROGRAM
// ===============================================================================================

/// An executable program for Miden VM.
///
/// A program consists of a MAST forest, an entrypoint defining the MAST node at which the program
/// execution begins, and a definition of the kernel against which the program must be executed
/// (the kernel can be an empty kernel).
#[derive(Clone, Debug, PartialEq, Eq)]
pub struct Program {
    mast_forest: Arc<MastForest>,
    /// The "entrypoint" is the node where execution of the program begins.
    entrypoint: MastNodeId,
    kernel: Kernel,
}

/// Constructors
impl Program {
    /// Construct a new [`Program`] from the given MAST forest and entrypoint. The kernel is assumed
    /// to be empty.
    ///
    /// # Panics:
    /// - if `mast_forest` doesn't contain the specified entrypoint.
    /// - if the specified entrypoint is not a procedure root in the `mast_forest`.
    pub fn new(mast_forest: Arc<MastForest>, entrypoint: MastNodeId) -> Self {
        Self::with_kernel(mast_forest, entrypoint, Kernel::default())
    }

    /// Construct a new [`Program`] from the given MAST forest, entrypoint, and kernel.
    ///
    /// # Panics:
    /// - if `mast_forest` doesn't contain the specified entrypoint.
    /// - if the specified entrypoint is not a procedure root in the `mast_forest`.
    pub fn with_kernel(
        mast_forest: Arc<MastForest>,
        entrypoint: MastNodeId,
        kernel: Kernel,
    ) -> Self {
        assert!(mast_forest.get_node_by_id(entrypoint).is_some(), "invalid entrypoint");
        assert!(mast_forest.is_procedure_root(entrypoint), "entrypoint not a procedure");

        Self { mast_forest, entrypoint, kernel }
    }

    /// Produces a new program with the existing [`MastForest`] and where all key/values in the
    /// provided advice map are added to the internal advice map.
    pub fn with_advice_map(self, advice_map: AdviceMap) -> Self {
        let mut mast_forest = (*self.mast_forest).clone();
        mast_forest.advice_map_mut().extend(advice_map);
        Self {
            mast_forest: Arc::new(mast_forest),
            ..self
        }
    }
}

// ------------------------------------------------------------------------------------------------
/// Public accessors
impl Program {
    /// Returns the hash of the program's entrypoint.
    ///
    /// Equivalently, returns the hash of the root of the entrypoint procedure.
    pub fn hash(&self) -> Word {
        self.mast_forest[self.entrypoint].digest()
    }

    /// Returns the entrypoint associated with this program.
    pub fn entrypoint(&self) -> MastNodeId {
        self.entrypoint
    }

    /// Returns a reference to the underlying [`MastForest`].
    pub fn mast_forest(&self) -> &Arc<MastForest> {
        &self.mast_forest
    }

    /// Returns the kernel associated with this program.
    pub fn kernel(&self) -> &Kernel {
        &self.kernel
    }

    /// Returns the [`MastNode`] associated with the provided [`MastNodeId`] if valid, or else
    /// `None`.
    ///
    /// This is the fallible version of indexing (e.g. `program[node_id]`).
    #[inline(always)]
    pub fn get_node_by_id(&self, node_id: MastNodeId) -> Option<&MastNode> {
        self.mast_forest.get_node_by_id(node_id)
    }

    /// Returns the [`MastNodeId`] of the procedure root associated with a given digest, if any.
    #[inline(always)]
    pub fn find_procedure_root(&self, digest: Word) -> Option<MastNodeId> {
        self.mast_forest.find_procedure_root(digest)
    }

    /// Returns the number of procedures in this program.
    pub fn num_procedures(&self) -> u32 {
        self.mast_forest.num_procedures()
    }
}

// ------------------------------------------------------------------------------------------------
/// Serialization
#[cfg(feature = "std")]
impl Program {
    /// Writes this [Program] to the provided file path.
    pub fn write_to_file<P>(&self, path: P) -> std::io::Result<()>
    where
        P: AsRef<std::path::Path>,
    {
        let path = path.as_ref();
        if let Some(dir) = path.parent() {
            std::fs::create_dir_all(dir)?;
        }

        // NOTE: We're protecting against unwinds here due to i/o errors that will get turned into
        // panics if writing to the underlying file fails. This is because ByteWriter does not have
        // fallible APIs, thus WriteAdapter has to panic if writes fail. This could be fixed, but
        // that has to happen upstream in winterfell
        std::panic::catch_unwind(|| match std::fs::File::create(path) {
            Ok(ref mut file) => {
                self.write_into(file);
                Ok(())
            },
            Err(err) => Err(err),
        })
        .map_err(|p| {
            match p.downcast::<std::io::Error>() {
                // SAFETY: It is guaranteed to be safe to read Box<std::io::Error>
                Ok(err) => unsafe { core::ptr::read(&*err) },
                // Propagate unknown panics
                Err(err) => std::panic::resume_unwind(err),
            }
        })?
    }
}

impl Serializable for Program {
    fn write_into<W: ByteWriter>(&self, target: &mut W) {
        self.mast_forest.write_into(target);
        self.kernel.write_into(target);
        target.write_u32(self.entrypoint.as_u32());
    }
}

impl Deserializable for Program {
    fn read_from<R: ByteReader>(source: &mut R) -> Result<Self, DeserializationError> {
        let mast_forest = Arc::new(source.read()?);
        let kernel = source.read()?;
        let entrypoint = MastNodeId::from_u32_safe(source.read_u32()?, &mast_forest)?;

        if !mast_forest.is_procedure_root(entrypoint) {
            return Err(DeserializationError::InvalidValue(format!(
                "entrypoint {entrypoint} is not a procedure"
            )));
        }

        Ok(Self::with_kernel(mast_forest, entrypoint, kernel))
    }
}

// ------------------------------------------------------------------------------------------------
// Pretty-printing

impl crate::prettier::PrettyPrint for Program {
    fn render(&self) -> crate::prettier::Document {
        use crate::prettier::*;
        let entrypoint = self.mast_forest[self.entrypoint()].to_pretty_print(&self.mast_forest);

        indent(4, const_text("begin") + nl() + entrypoint.render()) + nl() + const_text("end")
    }
}

impl fmt::Display for Program {
    fn fmt(&self, f: &mut fmt::Formatter<'_>) -> fmt::Result {
        use crate::prettier::PrettyPrint;
        self.pretty_print(f)
    }
}

// PROGRAM INFO
// ===============================================================================================

/// A program information set consisting of its MAST root and set of kernel procedure roots used
/// for its compilation.
///
/// This will be used as public inputs of the proof so we bind its verification to the kernel and
/// root used to execute the program. This way, we extend the correctness of the proof to the
/// security guarantees provided by the kernel. We also allow the user to easily prove the
/// membership of a given kernel procedure for a given proof, without compromising its
/// zero-knowledge properties.
#[derive(Debug, Clone, Default, PartialEq, Eq)]
pub struct ProgramInfo {
    program_hash: Word,
    kernel: Kernel,
}

impl ProgramInfo {
    /// Creates a new instance of a program info.
    pub const fn new(program_hash: Word, kernel: Kernel) -> Self {
        Self { program_hash, kernel }
    }

    /// Returns the program hash computed from its code block root.
    pub const fn program_hash(&self) -> &Word {
        &self.program_hash
    }

    /// Returns the program kernel used during the compilation.
    pub const fn kernel(&self) -> &Kernel {
        &self.kernel
    }

    /// Returns the list of procedures of the kernel used during the compilation.
    pub fn kernel_procedures(&self) -> &[Word] {
        self.kernel.proc_hashes()
    }
}

impl From<Program> for ProgramInfo {
    fn from(program: Program) -> Self {
        let program_hash = program.hash();
        let kernel = program.kernel().clone();

        Self { program_hash, kernel }
    }
}

// ------------------------------------------------------------------------------------------------
// Serialization

impl Serializable for ProgramInfo {
    fn write_into<W: ByteWriter>(&self, target: &mut W) {
        self.program_hash.write_into(target);
        self.kernel.write_into(target);
    }
}

impl Deserializable for ProgramInfo {
    fn read_from<R: ByteReader>(source: &mut R) -> Result<Self, DeserializationError> {
        let program_hash = source.read()?;
        let kernel = source.read()?;
        Ok(Self { program_hash, kernel })
    }
}

// ------------------------------------------------------------------------------------------------
// ToElements implementation

impl ToElements for ProgramInfo {
    fn to_elements(&self) -> Vec<Felt> {
        let num_kernel_proc_elements = self.kernel.proc_hashes().len() * WORD_SIZE;
        let mut result = Vec::with_capacity(2 * WORD_SIZE + num_kernel_proc_elements);

        // append program hash elements where we pad with zero so as to make the fixed length
        // public inputs section of the public inputs of length a multiple of 8 i.e., double-word
        // aligned
        result.extend_from_slice(self.program_hash.as_elements());
        result.extend_from_slice(&[Felt::ZERO; 4]);

        // append kernel procedure hash elements
        // we reverse the digests in order to make reducing them using auxiliary randomness easier
        // we also pad them to the next multiple of 8
        for proc_hash in self.kernel.proc_hashes() {
<<<<<<< HEAD
            let mut digest = pad_next_mul_8(proc_hash.as_elements().to_vec());
            digest.reverse();
            result.extend_from_slice(&digest);
=======
            let mut proc_hash_elements = proc_hash.as_elements().to_vec();
            pad_next_mul_8(&mut proc_hash_elements);
            proc_hash_elements.reverse();
            result.extend_from_slice(&proc_hash_elements);
>>>>>>> dd827662
        }
        result
    }
}

// HELPER
// ===============================================================================================

/// Pads a vector of field elements using zeros to the next multiple of 8.
<<<<<<< HEAD
fn pad_next_mul_8(input: Vec<Felt>) -> Vec<Felt> {
    let output_len = input.len().next_multiple_of(8);
    let mut output = vec![Felt::ZERO; output_len];

    output.iter_mut().zip(input.iter()).for_each(|(out, inp)| *out = *inp);

    output
=======
fn pad_next_mul_8(input: &mut Vec<Felt>) {
    let output_len = input.len().next_multiple_of(8);
    input.resize(output_len, Felt::ZERO);
>>>>>>> dd827662
}<|MERGE_RESOLUTION|>--- conflicted
+++ resolved
@@ -2,11 +2,7 @@
 use core::fmt;
 
 use math::FieldElement;
-<<<<<<< HEAD
-use miden_crypto::{Felt, WORD_SIZE, hash::rpo::RpoDigest};
-=======
 use miden_crypto::{Felt, WORD_SIZE, Word};
->>>>>>> dd827662
 use winter_utils::{ByteReader, ByteWriter, Deserializable, DeserializationError, Serializable};
 
 use super::Kernel;
@@ -281,16 +277,10 @@
         // we reverse the digests in order to make reducing them using auxiliary randomness easier
         // we also pad them to the next multiple of 8
         for proc_hash in self.kernel.proc_hashes() {
-<<<<<<< HEAD
-            let mut digest = pad_next_mul_8(proc_hash.as_elements().to_vec());
-            digest.reverse();
-            result.extend_from_slice(&digest);
-=======
             let mut proc_hash_elements = proc_hash.as_elements().to_vec();
             pad_next_mul_8(&mut proc_hash_elements);
             proc_hash_elements.reverse();
             result.extend_from_slice(&proc_hash_elements);
->>>>>>> dd827662
         }
         result
     }
@@ -300,17 +290,7 @@
 // ===============================================================================================
 
 /// Pads a vector of field elements using zeros to the next multiple of 8.
-<<<<<<< HEAD
-fn pad_next_mul_8(input: Vec<Felt>) -> Vec<Felt> {
-    let output_len = input.len().next_multiple_of(8);
-    let mut output = vec![Felt::ZERO; output_len];
-
-    output.iter_mut().zip(input.iter()).for_each(|(out, inp)| *out = *inp);
-
-    output
-=======
 fn pad_next_mul_8(input: &mut Vec<Felt>) {
     let output_len = input.len().next_multiple_of(8);
     input.resize(output_len, Felt::ZERO);
->>>>>>> dd827662
 }