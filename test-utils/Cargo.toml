[package]
name = "miden-test-utils"
version = "0.1.0"
description = "Test utilities for Miden VM programs"
authors = ["miden contributors"]
readme = "README.md"
license = "MIT"
repository = "https://github.com/0xPolygonMiden/miden-vm"
categories = ["development-tools::testing", "no-std"]
keywords = ["miden", "test", "virtual-machine"]
edition = "2021"
rust-version = "1.75"

[features]
default = ["std"]
std = [
    "assembly/std",
    "processor/std",
    "prover/std",
    "verifier/std",
    "vm-core/std",
    "winter-prover/std",
]

[dependencies]
<<<<<<< HEAD
assembly = { package = "miden-assembly", path = "../assembly", version = "0.8", default-features = false, features = [
    "testing",
] }
processor = { package = "miden-processor", path = "../processor", version = "0.8", default-features = false, features = [
    "internals",
] }
prover = { package = "miden-prover", path = "../prover", version = "0.8", default-features = false }
test-case = "3.2"
verifier = { package = "miden-verifier", path = "../verifier", version = "0.8", default-features = false }
vm-core = { package = "miden-core", path = "../core", version = "0.8", default-features = false }
winter-prover = { package = "winter-prover", version = "0.9", default-features = false }

[target.'cfg(target_family = "wasm")'.dependencies]
pretty_assertions = { version = "1.4", default-features = false, features = [
    "alloc",
] }
=======
assembly = { package = "miden-assembly", path = "../assembly", version = "0.9", default-features = false }
processor = { package = "miden-processor", path = "../processor", version = "0.9", features = ["internals"], default-features = false }
prover = { package = "miden-prover", path = "../prover", version = "0.9", default-features = false }
test-case = "3.2"
verifier = { package = "miden-verifier", path = "../verifier", version = "0.9", default-features = false }
vm-core = { package = "miden-core", path = "../core", version = "0.9", default-features = false }
winter-prover = { package = "winter-prover", version = "0.8", default-features = false }
>>>>>>> 1698d130

[target.'cfg(not(target_family = "wasm"))'.dependencies]
pretty_assertions = "1.4"
proptest = "1.4"
rand-utils = { package = "winter-rand-utils", version = "0.9" }<|MERGE_RESOLUTION|>--- conflicted
+++ resolved
@@ -23,32 +23,22 @@
 ]
 
 [dependencies]
-<<<<<<< HEAD
-assembly = { package = "miden-assembly", path = "../assembly", version = "0.8", default-features = false, features = [
+assembly = { package = "miden-assembly", path = "../assembly", version = "0.9", default-features = false, features = [
     "testing",
 ] }
-processor = { package = "miden-processor", path = "../processor", version = "0.8", default-features = false, features = [
+processor = { package = "miden-processor", path = "../processor", version = "0.9", default-features = false, features = [
     "internals",
 ] }
-prover = { package = "miden-prover", path = "../prover", version = "0.8", default-features = false }
+prover = { package = "miden-prover", path = "../prover", version = "0.9", default-features = false }
 test-case = "3.2"
-verifier = { package = "miden-verifier", path = "../verifier", version = "0.8", default-features = false }
-vm-core = { package = "miden-core", path = "../core", version = "0.8", default-features = false }
+verifier = { package = "miden-verifier", path = "../verifier", version = "0.9", default-features = false }
+vm-core = { package = "miden-core", path = "../core", version = "0.9", default-features = false }
 winter-prover = { package = "winter-prover", version = "0.9", default-features = false }
 
 [target.'cfg(target_family = "wasm")'.dependencies]
 pretty_assertions = { version = "1.4", default-features = false, features = [
     "alloc",
 ] }
-=======
-assembly = { package = "miden-assembly", path = "../assembly", version = "0.9", default-features = false }
-processor = { package = "miden-processor", path = "../processor", version = "0.9", features = ["internals"], default-features = false }
-prover = { package = "miden-prover", path = "../prover", version = "0.9", default-features = false }
-test-case = "3.2"
-verifier = { package = "miden-verifier", path = "../verifier", version = "0.9", default-features = false }
-vm-core = { package = "miden-core", path = "../core", version = "0.9", default-features = false }
-winter-prover = { package = "winter-prover", version = "0.8", default-features = false }
->>>>>>> 1698d130
 
 [target.'cfg(not(target_family = "wasm"))'.dependencies]
 pretty_assertions = "1.4"
