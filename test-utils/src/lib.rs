--- conflicted
+++ resolved
@@ -16,11 +16,11 @@
 use assembly::{KernelLibrary, Library};
 pub use assembly::{LibraryPath, SourceFile, SourceManager, diagnostics::Report};
 pub use pretty_assertions::{assert_eq, assert_ne, assert_str_eq};
-use processor::{fast::FastProcessor, Program};
 pub use processor::{
     AdviceInputs, AdviceProvider, ContextId, ExecutionError, ExecutionOptions, ExecutionTrace,
     Process, ProcessState, VmStateIterator,
 };
+use processor::{Program, fast::FastProcessor};
 #[cfg(not(target_family = "wasm"))]
 use proptest::prelude::{Arbitrary, Strategy};
 use prover::utils::range;
@@ -332,24 +332,11 @@
     /// outputs.
     #[track_caller]
     pub fn execute(&self) -> Result<ExecutionTrace, ExecutionError> {
-<<<<<<< HEAD
         let (program, mut host) = self.get_program_and_host();
 
         // slow processor
         let mut process = Process::new(
             program.kernel().clone(),
-=======
-        let (program, kernel) = self.compile().expect("Failed to compile test source.");
-        let mut host = TestHost::new(MemAdviceProvider::from(self.advice_inputs.clone()));
-        if let Some(kernel) = kernel {
-            host.load_mast_forest(kernel.mast_forest().clone()).unwrap();
-        }
-        for library in &self.libraries {
-            host.load_mast_forest(library.mast_forest().clone()).unwrap();
-        }
-        processor::execute(
-            &program,
->>>>>>> 81dc38f6
             self.stack_inputs.clone(),
             ExecutionOptions::default(),
         );
@@ -365,22 +352,8 @@
 
     /// Compiles the test's source to a Program and executes it with the tests inputs. Returns the
     /// process once execution is finished.
-<<<<<<< HEAD
-    pub fn execute_process(
-        &self,
-    ) -> Result<(Process, DefaultHost<MemAdviceProvider>), ExecutionError> {
+    pub fn execute_process(&self) -> Result<(Process, TestHost), ExecutionError> {
         let (program, mut host) = self.get_program_and_host();
-=======
-    pub fn execute_process(&self) -> Result<(Process, TestHost), ExecutionError> {
-        let (program, kernel) = self.compile().expect("Failed to compile test source.");
-        let mut host = TestHost::new(MemAdviceProvider::from(self.advice_inputs.clone()));
-        if let Some(kernel) = kernel {
-            host.load_mast_forest(kernel.mast_forest().clone()).unwrap();
-        }
-        for library in &self.libraries {
-            host.load_mast_forest(library.mast_forest().clone()).unwrap();
-        }
->>>>>>> 81dc38f6
 
         let mut process = Process::new(
             program.kernel().clone(),
@@ -400,17 +373,6 @@
     pub fn prove_and_verify(&self, pub_inputs: Vec<u64>, test_fail: bool) {
         let (program, mut host) = self.get_program_and_host();
         let stack_inputs = StackInputs::try_from_ints(pub_inputs).unwrap();
-<<<<<<< HEAD
-=======
-        let (program, kernel) = self.compile().expect("Failed to compile test source.");
-        let mut host = TestHost::new(MemAdviceProvider::from(self.advice_inputs.clone()));
-        if let Some(kernel) = kernel {
-            host.load_mast_forest(kernel.mast_forest().clone()).unwrap();
-        }
-        for library in &self.libraries {
-            host.load_mast_forest(library.mast_forest().clone()).unwrap();
-        }
->>>>>>> 81dc38f6
         let (mut stack_outputs, proof) =
             prover::prove(&program, stack_inputs.clone(), &mut host, ProvingOptions::default())
                 .unwrap();
@@ -463,7 +425,7 @@
     ///
     /// The host is initialized with the advice inputs provided in the test, as well as the kernel
     /// and library MAST forests.
-    fn get_program_and_host(&self) -> (Program, DefaultHost<MemAdviceProvider>) {
+    fn get_program_and_host(&self) -> (Program, TestHost) {
         let (program, kernel) = self.compile().expect("Failed to compile test source.");
         let mut host = TestHost::new(MemAdviceProvider::from(self.advice_inputs.clone()));
         if let Some(kernel) = kernel {
