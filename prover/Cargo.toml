--- conflicted
+++ resolved
@@ -20,8 +20,4 @@
 air = { package = "miden-air", path = "../air", version = "0.4", default-features = false }
 log = { version = "0.4", default-features = false }
 processor = { package = "miden-processor", path = "../processor", version = "0.4", default-features = false }
-<<<<<<< HEAD
-prover = { package = "winter-prover", version = "0.5.1", default-features = false }
-=======
-winter-prover = { package = "winter-prover", version = "0.5", default-features = false }
->>>>>>> b4331299
+winter-prover = { package = "winter-prover", version = "0.5", default-features = false }