--- conflicted
+++ resolved
@@ -17,16 +17,11 @@
     },
     AuxRandElements,
 };
-<<<<<<< HEAD
 use test_utils::rand::rand_vector;
-use vm_core::{code_blocks::CodeBlock, FieldElement, Operation, Word, ONE, ZERO};
-=======
-use test_utils::rand::rand_array;
 use vm_core::{
     mast::{MastForest, MastNode, MerkleTreeNode},
     FieldElement, Operation, Program, Word, ONE, ZERO,
 };
->>>>>>> ddf536cd
 
 // BLOCK STACK TABLE TESTS
 // ================================================================================================
@@ -94,13 +89,8 @@
         Program::new(mast_forest).unwrap()
     };
 
-<<<<<<< HEAD
-    let trace = build_trace_from_block(&program, &[]);
+    let trace = build_trace_from_program(&program, &[]);
     let alphas = AuxRandElements::new(rand_vector(AUX_TRACE_RAND_ELEMENTS));
-=======
-    let trace = build_trace_from_program(&program, &[]);
-    let alphas = rand_array::<Felt, AUX_TRACE_RAND_ELEMENTS>();
->>>>>>> ddf536cd
     let aux_columns = trace.build_aux_trace(&alphas).unwrap();
     let p1 = aux_columns.get_column(P1_COL_IDX);
 
@@ -172,13 +162,8 @@
         Program::new(mast_forest).unwrap()
     };
 
-<<<<<<< HEAD
-    let trace = build_trace_from_block(&program, &[1]);
+    let trace = build_trace_from_program(&program, &[1]);
     let alphas = AuxRandElements::new(rand_vector(AUX_TRACE_RAND_ELEMENTS));
-=======
-    let trace = build_trace_from_program(&program, &[1]);
-    let alphas = rand_array::<Felt, AUX_TRACE_RAND_ELEMENTS>();
->>>>>>> ddf536cd
     let aux_columns = trace.build_aux_trace(&alphas).unwrap();
     let p1 = aux_columns.get_column(P1_COL_IDX);
 
@@ -223,10 +208,6 @@
     let program = {
         let mut mast_forest = MastForest::new();
 
-<<<<<<< HEAD
-    let trace = build_trace_from_block(&program, &[0, 1, 1]);
-    let alphas = AuxRandElements::new(rand_vector(AUX_TRACE_RAND_ELEMENTS));
-=======
         let basic_block_1 = MastNode::new_basic_block(vec![Operation::Pad]);
         let basic_block_1_id = mast_forest.ensure_node(basic_block_1);
 
@@ -245,8 +226,7 @@
     };
 
     let trace = build_trace_from_program(&program, &[0, 1, 1]);
-    let alphas = rand_array::<Felt, AUX_TRACE_RAND_ELEMENTS>();
->>>>>>> ddf536cd
+    let alphas = AuxRandElements::new(rand_vector(AUX_TRACE_RAND_ELEMENTS));
     let aux_columns = trace.build_aux_trace(&alphas).unwrap();
     let p1 = aux_columns.get_column(P1_COL_IDX);
 
@@ -357,17 +337,6 @@
 #[test]
 #[allow(clippy::needless_range_loop)]
 fn decoder_p2_span_with_respan() {
-<<<<<<< HEAD
-    let (ops, _) = build_span_with_respan_ops();
-    let span = CodeBlock::new_span(ops);
-    let trace = build_trace_from_block(&span, &[]);
-    let alphas: AuxRandElements<Felt> = AuxRandElements::new(rand_vector(AUX_TRACE_RAND_ELEMENTS));
-    let aux_columns = trace.build_aux_trace(&alphas).unwrap();
-    let p2 = aux_columns.get_column(P2_COL_IDX);
-
-    let row_values = [BlockHashTableRow::new_test(ZERO, span.hash().into(), false, false)
-        .collapse(alphas.rand_elements())];
-=======
     let program = {
         let mut mast_forest = MastForest::new();
 
@@ -379,14 +348,12 @@
         Program::new(mast_forest).unwrap()
     };
     let trace = build_trace_from_program(&program, &[]);
-    let alphas = rand_array::<Felt, AUX_TRACE_RAND_ELEMENTS>();
+    let alphas: AuxRandElements<Felt> = AuxRandElements::new(rand_vector(AUX_TRACE_RAND_ELEMENTS));
     let aux_columns = trace.build_aux_trace(&alphas).unwrap();
     let p2 = aux_columns.get_column(P2_COL_IDX);
 
-    let row_values = [
-        BlockHashTableRow::new_test(ZERO, program.hash().into(), false, false).collapse(&alphas)
-    ];
->>>>>>> ddf536cd
+    let row_values = [BlockHashTableRow::new_test(ZERO, program.hash().into(), false, false)
+        .collapse(alphas.rand_elements())];
 
     // make sure the first entry is initialized to program hash
     let mut expected_value = row_values[0];
@@ -410,10 +377,6 @@
 fn decoder_p2_join() {
     let mut mast_forest = MastForest::new();
 
-<<<<<<< HEAD
-    let trace = build_trace_from_block(&program, &[]);
-    let alphas: AuxRandElements<Felt> = AuxRandElements::new(rand_vector(AUX_TRACE_RAND_ELEMENTS));
-=======
     let basic_block_1 = MastNode::new_basic_block(vec![Operation::Mul]);
     let basic_block_1_id = mast_forest.ensure_node(basic_block_1.clone());
 
@@ -427,26 +390,17 @@
     let program = Program::new(mast_forest).unwrap();
 
     let trace = build_trace_from_program(&program, &[]);
-    let alphas = rand_array::<Felt, AUX_TRACE_RAND_ELEMENTS>();
->>>>>>> ddf536cd
+    let alphas: AuxRandElements<Felt> = AuxRandElements::new(rand_vector(AUX_TRACE_RAND_ELEMENTS));
     let aux_columns = trace.build_aux_trace(&alphas).unwrap();
     let p2 = aux_columns.get_column(P2_COL_IDX);
 
     let row_values = [
-<<<<<<< HEAD
-        BlockHashTableRow::new_test(ZERO, program.hash().into(), false, false)
-            .collapse(alphas.rand_elements()),
-        BlockHashTableRow::new_test(ONE, span1.hash().into(), true, false)
-            .collapse(alphas.rand_elements()),
-        BlockHashTableRow::new_test(ONE, span2.hash().into(), false, false)
-            .collapse(alphas.rand_elements()),
-=======
-        BlockHashTableRow::new_test(ZERO, join.digest().into(), false, false).collapse(&alphas),
+        BlockHashTableRow::new_test(ZERO, join.digest().into(), false, false)
+            .collapse(alphas.rand_elements()),
         BlockHashTableRow::new_test(ONE, basic_block_1.digest().into(), true, false)
-            .collapse(&alphas),
+            .collapse(alphas.rand_elements()),
         BlockHashTableRow::new_test(ONE, basic_block_2.digest().into(), false, false)
-            .collapse(&alphas),
->>>>>>> ddf536cd
+            .collapse(alphas.rand_elements()),
     ];
 
     // make sure the first entry is initialized to program hash
@@ -493,10 +447,6 @@
     let basic_block_1 = MastNode::new_basic_block(vec![Operation::Mul]);
     let basic_block_1_id = mast_forest.ensure_node(basic_block_1.clone());
 
-<<<<<<< HEAD
-    let trace = build_trace_from_block(&program, &[1]);
-    let alphas: AuxRandElements<Felt> = AuxRandElements::new(rand_vector(AUX_TRACE_RAND_ELEMENTS));
-=======
     let basic_block_2 = MastNode::new_basic_block(vec![Operation::Add]);
     let basic_block_2_id = mast_forest.ensure_node(basic_block_2);
 
@@ -509,22 +459,15 @@
 
     // build trace from program
     let trace = build_trace_from_program(&program, &[1]);
-    let alphas = rand_array::<Felt, AUX_TRACE_RAND_ELEMENTS>();
->>>>>>> ddf536cd
+    let alphas: AuxRandElements<Felt> = AuxRandElements::new(rand_vector(AUX_TRACE_RAND_ELEMENTS));
     let aux_columns = trace.build_aux_trace(&alphas).unwrap();
     let p2 = aux_columns.get_column(P2_COL_IDX);
 
     let row_values = [
-<<<<<<< HEAD
         BlockHashTableRow::new_test(ZERO, program.hash().into(), false, false)
             .collapse(alphas.rand_elements()),
-        BlockHashTableRow::new_test(ONE, span1.hash().into(), false, false)
-            .collapse(alphas.rand_elements()),
-=======
-        BlockHashTableRow::new_test(ZERO, program.hash().into(), false, false).collapse(&alphas),
         BlockHashTableRow::new_test(ONE, basic_block_1.digest().into(), false, false)
-            .collapse(&alphas),
->>>>>>> ddf536cd
+            .collapse(alphas.rand_elements()),
     ];
 
     // make sure the first entry is initialized to program hash
@@ -563,10 +506,6 @@
     let basic_block_1 = MastNode::new_basic_block(vec![Operation::Mul]);
     let basic_block_1_id = mast_forest.ensure_node(basic_block_1.clone());
 
-<<<<<<< HEAD
-    let trace = build_trace_from_block(&program, &[0]);
-    let alphas: AuxRandElements<Felt> = AuxRandElements::new(rand_vector(AUX_TRACE_RAND_ELEMENTS));
-=======
     let basic_block_2 = MastNode::new_basic_block(vec![Operation::Add]);
     let basic_block_2_id = mast_forest.ensure_node(basic_block_2.clone());
 
@@ -579,22 +518,15 @@
 
     // build trace from program
     let trace = build_trace_from_program(&program, &[0]);
-    let alphas = rand_array::<Felt, AUX_TRACE_RAND_ELEMENTS>();
->>>>>>> ddf536cd
+    let alphas: AuxRandElements<Felt> = AuxRandElements::new(rand_vector(AUX_TRACE_RAND_ELEMENTS));
     let aux_columns = trace.build_aux_trace(&alphas).unwrap();
     let p2 = aux_columns.get_column(P2_COL_IDX);
 
     let row_values = [
-<<<<<<< HEAD
         BlockHashTableRow::new_test(ZERO, program.hash().into(), false, false)
             .collapse(alphas.rand_elements()),
-        BlockHashTableRow::new_test(ONE, span2.hash().into(), false, false)
-            .collapse(alphas.rand_elements()),
-=======
-        BlockHashTableRow::new_test(ZERO, program.hash().into(), false, false).collapse(&alphas),
         BlockHashTableRow::new_test(ONE, basic_block_2.digest().into(), false, false)
-            .collapse(&alphas),
->>>>>>> ddf536cd
+            .collapse(alphas.rand_elements()),
     ];
 
     // make sure the first entry is initialized to program hash
@@ -646,45 +578,27 @@
 
     let program = Program::new(mast_forest).unwrap();
 
-<<<<<<< HEAD
-    let trace = build_trace_from_block(&program, &[0, 1, 1]);
-    let alphas: AuxRandElements<Felt> = AuxRandElements::new(rand_vector(AUX_TRACE_RAND_ELEMENTS));
-=======
     // build trace from program
     let trace = build_trace_from_program(&program, &[0, 1, 1]);
-    let alphas = rand_array::<Felt, AUX_TRACE_RAND_ELEMENTS>();
->>>>>>> ddf536cd
+    let alphas: AuxRandElements<Felt> = AuxRandElements::new(rand_vector(AUX_TRACE_RAND_ELEMENTS));
     let aux_columns = trace.build_aux_trace(&alphas).unwrap();
     let p2 = aux_columns.get_column(P2_COL_IDX);
 
     let a_9 = Felt::new(9); // address of the JOIN block in the first iteration
     let a_33 = Felt::new(33); // address of the JOIN block in the second iteration
     let row_values = [
-<<<<<<< HEAD
         BlockHashTableRow::new_test(ZERO, program.hash().into(), false, false)
             .collapse(alphas.rand_elements()),
-        BlockHashTableRow::new_test(ONE, body.hash().into(), false, true)
-            .collapse(alphas.rand_elements()),
-        BlockHashTableRow::new_test(a_9, span1.hash().into(), true, false)
-            .collapse(alphas.rand_elements()),
-        BlockHashTableRow::new_test(a_9, span2.hash().into(), false, false)
-            .collapse(alphas.rand_elements()),
-        BlockHashTableRow::new_test(a_33, span1.hash().into(), true, false)
-            .collapse(alphas.rand_elements()),
-        BlockHashTableRow::new_test(a_33, span2.hash().into(), false, false)
-            .collapse(alphas.rand_elements()),
-=======
-        BlockHashTableRow::new_test(ZERO, program.hash().into(), false, false).collapse(&alphas),
-        BlockHashTableRow::new_test(ONE, join.digest().into(), false, true).collapse(&alphas),
+        BlockHashTableRow::new_test(ONE, join.digest().into(), false, true)
+            .collapse(alphas.rand_elements()),
         BlockHashTableRow::new_test(a_9, basic_block_1.digest().into(), true, false)
-            .collapse(&alphas),
+            .collapse(alphas.rand_elements()),
         BlockHashTableRow::new_test(a_9, basic_block_2.digest().into(), false, false)
-            .collapse(&alphas),
+            .collapse(alphas.rand_elements()),
         BlockHashTableRow::new_test(a_33, basic_block_1.digest().into(), true, false)
-            .collapse(&alphas),
+            .collapse(alphas.rand_elements()),
         BlockHashTableRow::new_test(a_33, basic_block_2.digest().into(), false, false)
-            .collapse(&alphas),
->>>>>>> ddf536cd
+            .collapse(alphas.rand_elements()),
     ];
 
     // make sure the first entry is initialized to program hash
