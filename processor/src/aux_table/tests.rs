use super::{
    super::{ExecutionTrace, Operation, Process},
    AuxTableTrace,
};
use vm_core::{
    bitwise::{BITWISE_OR, OP_CYCLE_LEN},
    hasher::{HASH_CYCLE_LEN, LINEAR_HASH, RETURN_STATE},
    program::blocks::CodeBlock,
<<<<<<< HEAD
    DecoratorMap, Felt, FieldElement, ProgramInputs, AUX_TRACE_RANGE,
=======
    Felt, FieldElement, ProgramInputs, AUX_TABLE_RANGE,
>>>>>>> 0444d6c9
};

#[test]
fn hasher_aux_trace() {
    // --- single hasher permutation with no stack manipulation -----------------------------------
    let stack = [2, 0, 0, 0, 1, 1, 0, 0, 0, 0, 0, 0];
    let operations = vec![Operation::RpPerm];
    let (aux_table_trace, trace_len) = build_trace(&stack, operations);

    // Skip the hash of the span block generated while building the trace to check only the RpPerm.
    let hasher_start = HASH_CYCLE_LEN;
    let hasher_end = hasher_start + HASH_CYCLE_LEN;
    validate_hasher_trace(&aux_table_trace, hasher_start, hasher_end);

    // Validate that the table was padded correctly.
    validate_padding(&aux_table_trace, hasher_end, trace_len);
}

#[test]
fn bitwise_aux_trace() {
    // --- single bitwise operation with no stack manipulation ------------------------------------
    let stack = [4, 8];
    let operations = vec![Operation::U32or];
    let (aux_table_trace, trace_len) = build_trace(&stack, operations);

    let bitwise_end = HASH_CYCLE_LEN + OP_CYCLE_LEN;
    validate_bitwise_trace(&aux_table_trace, HASH_CYCLE_LEN, bitwise_end);

    // Validate that the table was padded correctly.
    validate_padding(&aux_table_trace, bitwise_end, trace_len - 1);
}

#[test]
fn memory_aux_trace() {
    // --- single memory operation with no stack manipulation -------------------------------------
    let stack = [1, 2, 3, 4];
    let operations = vec![Operation::Push(Felt::new(2)), Operation::StoreW];
    let (aux_table_trace, trace_len) = build_trace(&stack, operations);
    let memory_trace_len = 1;

    // Validate that the table was padded correctly.
    let padding_end = trace_len - memory_trace_len;
    // Skip the hash cycle created by the span block when building the trace.
    validate_padding(&aux_table_trace, HASH_CYCLE_LEN, padding_end);

    // Check the memory trace.
    validate_memory_trace(
        &aux_table_trace,
        padding_end,
        padding_end + memory_trace_len,
        2,
    );
}

#[test]
fn stacked_aux_trace() {
    // --- operations in hasher, bitwise, and memory processors without stack manipulation --------
    let stack = [8, 0, 0, 0, 1, 2, 3, 4, 5, 6, 7, 8, 1];
    let operations = vec![
        Operation::U32or,
        Operation::Push(Felt::ZERO),
        Operation::StoreW,
        Operation::RpPerm,
    ];
    let (aux_table_trace, trace_len) = build_trace(&stack, operations);
    let memory_len = 1;

    // Skip the hash of the span block generated while building the trace to check only the RpPerm.
    let hasher_start = HASH_CYCLE_LEN;
    let hasher_end = hasher_start + HASH_CYCLE_LEN;
    validate_hasher_trace(&aux_table_trace, hasher_start, hasher_end);

    // Expect 1 operation cycle in the bitwise trace
    let bitwise_end = hasher_end + OP_CYCLE_LEN;
    validate_bitwise_trace(&aux_table_trace, hasher_end, bitwise_end);

    // Validate that the table was padded correctly.
    let padding_end = trace_len - memory_len;
    validate_padding(&aux_table_trace, bitwise_end, padding_end);

    // expect 1 row of memory trace
    validate_memory_trace(&aux_table_trace, padding_end, padding_end + memory_len, 0);
}

// HELPER FUNCTIONS
// ================================================================================================

/// Builds a sample trace by executing a span block containing the specified operations. This
/// results in 1 additional hash cycle at the beginning of the hasher coprocessor.
fn build_trace(stack: &[u64], operations: Vec<Operation>) -> (AuxTableTrace, usize) {
    let inputs = ProgramInputs::new(stack, &[], vec![]).unwrap();
    let mut process = Process::new(inputs);
    let program = CodeBlock::new_span(operations, DecoratorMap::new());
    process.execute_code_block(&program).unwrap();

    let (trace, _) = ExecutionTrace::test_finalize_trace(process);
    let trace_len = trace[0].len() - ExecutionTrace::NUM_RAND_ROWS;

    (
        trace[AUX_TABLE_RANGE]
            .to_vec()
            .try_into()
            .expect("failed to convert vector to array"),
        trace_len,
    )
}

/// Validate the hasher trace output by the rpperm operation. The full hasher trace is tested in
/// the Hasher module, so this just tests the AuxTableTrace selectors and the initial columns
/// of the hasher trace.
fn validate_hasher_trace(aux_table: &AuxTableTrace, start: usize, end: usize) {
    // The selectors should match the hasher selectors
    for row in start..end {
        // The selectors should match the selectors for the hasher segment
        assert_eq!(Felt::ZERO, aux_table[0][row]);

        match row % HASH_CYCLE_LEN {
            0 => {
                // in the first row, the expected start of the trace should hold the initial selectors
                assert_eq!(
                    LINEAR_HASH,
                    [aux_table[1][row], aux_table[2][row], aux_table[3][row]]
                );
            }
            7 => {
                // in the last row, the expected start of the trace should hold the final selectors
                assert_eq!(
                    RETURN_STATE,
                    [aux_table[1][row], aux_table[2][row], aux_table[3][row]]
                );
            }
            _ => {
                // in the other rows, the expected start of the trace should hold the mid selectors
                assert_eq!(
                    [Felt::ZERO, LINEAR_HASH[1], LINEAR_HASH[2]],
                    [aux_table[1][row], aux_table[2][row], aux_table[3][row]]
                );
            }
        }
    }
}

/// Validate the bitwise trace output by the u32or operation. The full bitwise trace is tested in
/// the Bitwise module, so this just tests the AuxTableTrace selectors, the initial columns
/// of the bitwise trace, and the final columns after the bitwise trace.
fn validate_bitwise_trace(aux_table: &AuxTableTrace, start: usize, end: usize) {
    // The selectors should match the bitwise selectors
    for row in start..end {
        // The selectors should match the selectors for the bitwise segment
        assert_eq!(Felt::ONE, aux_table[0][row]);
        assert_eq!(Felt::ZERO, aux_table[1][row]);

        // the expected start of the bitwise trace should hold the expected bitwise op selectors
        assert_eq!(BITWISE_OR, [aux_table[2][row], aux_table[3][row]]);

        // the final columns should be padded
        assert_eq!(Felt::ZERO, aux_table[16][row]);
        assert_eq!(Felt::ZERO, aux_table[17][row]);
    }
}

/// Checks that the middle section of the auxiliary trace table before the memory coprocessor is
/// padded and has the correct selectors.
fn validate_padding(aux_table: &AuxTableTrace, start: usize, end: usize) {
    for row in start..end {
        // selectors
        assert_eq!(Felt::ONE, aux_table[0][row]);
        assert_eq!(Felt::ONE, aux_table[1][row]);
        assert_eq!(Felt::ZERO, aux_table[2][row]);

        // padding
        aux_table.iter().skip(3).for_each(|column| {
            assert_eq!(Felt::ZERO, column[row]);
        });
    }
}

/// Validate the bitwise trace output by the storew operation. The full memory trace is tested in
/// the Memory module, so this just tests the AuxTableTrace selectors, the initial columns
/// of the memory trace, and the final column after the memory trace.
fn validate_memory_trace(aux_table: &AuxTableTrace, start: usize, end: usize, addr: u64) {
    for row in start..end {
        // The selectors in the first row should match the memory selectors
        assert_eq!(Felt::ONE, aux_table[0][row]);
        assert_eq!(Felt::ONE, aux_table[1][row]);
        assert_eq!(Felt::ONE, aux_table[2][row]);

        // the expected start of the memory trace should hold the memory ctx and addr
        assert_eq!(Felt::ZERO, aux_table[3][row]);
        assert_eq!(Felt::new(addr), aux_table[4][row]);

        // the final column should be padded
        assert_eq!(Felt::ZERO, aux_table[17][row]);
    }
}<|MERGE_RESOLUTION|>--- conflicted
+++ resolved
@@ -6,11 +6,7 @@
     bitwise::{BITWISE_OR, OP_CYCLE_LEN},
     hasher::{HASH_CYCLE_LEN, LINEAR_HASH, RETURN_STATE},
     program::blocks::CodeBlock,
-<<<<<<< HEAD
-    DecoratorMap, Felt, FieldElement, ProgramInputs, AUX_TRACE_RANGE,
-=======
-    Felt, FieldElement, ProgramInputs, AUX_TABLE_RANGE,
->>>>>>> 0444d6c9
+    DecoratorMap, Felt, FieldElement, ProgramInputs, AUX_TABLE_RANGE,
 };
 
 #[test]
