use super::{DOUBLE_WORD_SIZE, ExecutionError, FastProcessor, Felt, WORD_SIZE_FELT};
<<<<<<< HEAD
use crate::Host;
=======
use crate::{ErrorContext, Host, ProcessState};
>>>>>>> a6cd2882

impl FastProcessor {
    /// Analogous to `Process::op_push`.
    pub fn op_push(&mut self, element: Felt) {
        self.increment_stack_size();
        self.stack_write(0, element);
    }

    /// Analogous to `Process::op_advpop`.
    #[inline(always)]
    pub fn op_advpop(
        &mut self,
        op_idx: usize,
        host: &mut impl Host,
        err_ctx: &impl ErrorContext,
    ) -> Result<(), ExecutionError> {
        let value = host
            .advice_provider_mut()
<<<<<<< HEAD
            .pop_stack()
            .map_err(|err| ExecutionError::advice_error(err, self.clk + op_idx, &()))?;
=======
            .pop_stack(ProcessState::new_fast(self, op_idx), err_ctx)?;
>>>>>>> a6cd2882
        self.increment_stack_size();
        self.stack_write(0, value);
        Ok(())
    }

    /// Analogous to `Process::op_advpopw`.
    #[inline(always)]
    pub fn op_advpopw(
        &mut self,
        op_idx: usize,
        host: &mut impl Host,
        err_ctx: &impl ErrorContext,
    ) -> Result<(), ExecutionError> {
        let word = host
            .advice_provider_mut()
<<<<<<< HEAD
            .pop_stack_word()
            .map_err(|err| ExecutionError::advice_error(err, self.clk + op_idx, &()))?;
=======
            .pop_stack_word(ProcessState::new_fast(self, op_idx), err_ctx)?;
>>>>>>> a6cd2882
        self.stack_write_word(0, &word);

        Ok(())
    }

    /// Analogous to `Process::op_mloadw`.
    #[inline(always)]
    pub fn op_mloadw(
        &mut self,
        op_idx: usize,
        err_ctx: &impl ErrorContext,
    ) -> Result<(), ExecutionError> {
        let addr = self.stack_get(0);
        self.decrement_stack_size();

        let word = self
            .memory
            .read_word(self.ctx, addr, self.clk + op_idx, err_ctx)
            .map_err(ExecutionError::MemoryError)?;
        self.stack_write_word(0, &word);

        Ok(())
    }

    /// Analogous to `Process::op_mstorew`.
    #[inline(always)]
    pub fn op_mstorew(
        &mut self,
        op_idx: usize,
        err_ctx: &impl ErrorContext,
    ) -> Result<(), ExecutionError> {
        let addr = self.stack_get(0);
        let word = self.stack_get_word(1);
        self.decrement_stack_size();

        self.memory
            .write_word(self.ctx, addr, self.clk + op_idx, word, err_ctx)
            .map_err(ExecutionError::MemoryError)?;
        Ok(())
    }

    /// Analogous to `Process::op_mload`.
    #[inline(always)]
    pub fn op_mload(&mut self, err_ctx: &impl ErrorContext) -> Result<(), ExecutionError> {
        let element = {
            let addr = self.stack_get(0);
            self.memory
                .read_element(self.ctx, addr, err_ctx)
                .map_err(ExecutionError::MemoryError)?
        };

        self.stack_write(0, element);

        Ok(())
    }

    /// Analogous to `Process::op_mstore`.
    #[inline(always)]
    pub fn op_mstore(&mut self, err_ctx: &impl ErrorContext) -> Result<(), ExecutionError> {
        let addr = self.stack_get(0);
        let value = self.stack_get(1);
        self.decrement_stack_size();

        self.memory
            .write_element(self.ctx, addr, value, err_ctx)
            .map_err(ExecutionError::MemoryError)?;

        Ok(())
    }

    /// Analogous to `Process::op_mstream`.
    #[inline(always)]
    pub fn op_mstream(
        &mut self,
        op_idx: usize,
        err_ctx: &impl ErrorContext,
    ) -> Result<(), ExecutionError> {
        // The stack index where the memory address to load the words from is stored.
        const MEM_ADDR_STACK_IDX: usize = 12;

        // load two words from memory
        let addr_first_word = self.stack_get(MEM_ADDR_STACK_IDX);
        let addr_second_word = addr_first_word + WORD_SIZE_FELT;
        let words = [
            self.memory
                .read_word(self.ctx, addr_first_word, self.clk + op_idx, err_ctx)
                .map_err(ExecutionError::MemoryError)?,
            self.memory
                .read_word(self.ctx, addr_second_word, self.clk + op_idx, err_ctx)
                .map_err(ExecutionError::MemoryError)?,
        ];

        // Replace the stack elements with the elements from memory (in stack order). The word at
        // address `addr + 4` is at the top of the stack.
        self.stack_write_word(0, &words[1]);
        self.stack_write_word(4, &words[0]);

        // increment the address by 8 (2 words)
        self.stack_write(MEM_ADDR_STACK_IDX, addr_first_word + DOUBLE_WORD_SIZE);

        Ok(())
    }

    /// Analogous to `Process::op_pipe`.
    #[inline(always)]
    pub fn op_pipe(
        &mut self,
        op_idx: usize,
        host: &mut impl Host,
        err_ctx: &impl ErrorContext,
    ) -> Result<(), ExecutionError> {
        // The stack index where the memory address to load the words from is stored.
        const MEM_ADDR_STACK_IDX: usize = 12;

        let addr_first_word = self.stack_get(MEM_ADDR_STACK_IDX);
        let addr_second_word = addr_first_word + WORD_SIZE_FELT;

        // pop two words from the advice stack
        let words = host
            .advice_provider_mut()
<<<<<<< HEAD
            .pop_stack_dword()
            .map_err(|err| ExecutionError::advice_error(err, self.clk + op_idx, &()))?;
=======
            .pop_stack_dword(ProcessState::new_fast(self, op_idx), err_ctx)?;
>>>>>>> a6cd2882

        // write the words to memory
        self.memory
            .write_word(self.ctx, addr_first_word, self.clk + op_idx, words[0], err_ctx)
            .map_err(ExecutionError::MemoryError)?;
        self.memory
            .write_word(self.ctx, addr_second_word, self.clk + op_idx, words[1], err_ctx)
            .map_err(ExecutionError::MemoryError)?;

        // replace the elements on the stack with the word elements (in stack order)
        self.stack_write_word(0, &words[1]);
        self.stack_write_word(4, &words[0]);

        // increment the address by 8 (2 words)
        self.stack_write(MEM_ADDR_STACK_IDX, addr_first_word + DOUBLE_WORD_SIZE);

        Ok(())
    }
}<|MERGE_RESOLUTION|>--- conflicted
+++ resolved
@@ -1,9 +1,5 @@
 use super::{DOUBLE_WORD_SIZE, ExecutionError, FastProcessor, Felt, WORD_SIZE_FELT};
-<<<<<<< HEAD
-use crate::Host;
-=======
-use crate::{ErrorContext, Host, ProcessState};
->>>>>>> a6cd2882
+use crate::{ErrorContext, Host};
 
 impl FastProcessor {
     /// Analogous to `Process::op_push`.
@@ -22,12 +18,8 @@
     ) -> Result<(), ExecutionError> {
         let value = host
             .advice_provider_mut()
-<<<<<<< HEAD
             .pop_stack()
-            .map_err(|err| ExecutionError::advice_error(err, self.clk + op_idx, &()))?;
-=======
-            .pop_stack(ProcessState::new_fast(self, op_idx), err_ctx)?;
->>>>>>> a6cd2882
+            .map_err(|err| ExecutionError::advice_error(err, self.clk + op_idx, err_ctx))?;
         self.increment_stack_size();
         self.stack_write(0, value);
         Ok(())
@@ -43,12 +35,8 @@
     ) -> Result<(), ExecutionError> {
         let word = host
             .advice_provider_mut()
-<<<<<<< HEAD
             .pop_stack_word()
-            .map_err(|err| ExecutionError::advice_error(err, self.clk + op_idx, &()))?;
-=======
-            .pop_stack_word(ProcessState::new_fast(self, op_idx), err_ctx)?;
->>>>>>> a6cd2882
+            .map_err(|err| ExecutionError::advice_error(err, self.clk + op_idx, err_ctx))?;
         self.stack_write_word(0, &word);
 
         Ok(())
@@ -169,12 +157,8 @@
         // pop two words from the advice stack
         let words = host
             .advice_provider_mut()
-<<<<<<< HEAD
             .pop_stack_dword()
-            .map_err(|err| ExecutionError::advice_error(err, self.clk + op_idx, &()))?;
-=======
-            .pop_stack_dword(ProcessState::new_fast(self, op_idx), err_ctx)?;
->>>>>>> a6cd2882
+            .map_err(|err| ExecutionError::advice_error(err, self.clk + op_idx, err_ctx))?;
 
         // write the words to memory
         self.memory
