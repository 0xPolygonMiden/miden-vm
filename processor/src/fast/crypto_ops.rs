use vm_core::{
    Felt, ZERO, chiplets::hasher::STATE_WIDTH, crypto::hash::Rpo256, mast::MastForest, utils::range,
};

use super::FastProcessor;
use crate::{ErrorContext, ExecutionError, Host};

impl FastProcessor {
    /// Applies a permutation of the Rpo256 hash function to the top 12 elements of the stack.
    ///
    /// Analogous to `Process::op_hperm`.
    pub fn op_hperm(&mut self) {
        let state_range = range(self.stack_top_idx - STATE_WIDTH, STATE_WIDTH);
        let hashed_state = {
            let mut input_state: [Felt; STATE_WIDTH] =
                self.stack[state_range.clone()].try_into().unwrap();

            Rpo256::apply_permutation(&mut input_state);

            input_state
        };

        self.stack[state_range].copy_from_slice(&hashed_state);
    }

    /// Analogous to `Process::op_mpverify`.
    pub fn op_mpverify(
        &mut self,
        err_code: Felt,
        host: &mut impl Host,
        program: &MastForest,
        err_ctx: &impl ErrorContext,
    ) -> Result<(), ExecutionError> {
        // read node value, depth, index and root value from the stack
        let node = self.stack_get_word(0);
        let depth = self.stack_get(4);
        let index = self.stack_get(5);
        let root = self.stack_get_word(6);

        // get a Merkle path from the advice provider for the specified root and node index
<<<<<<< HEAD
        let path = host
            .advice_provider_mut()
            .get_merkle_path(root, &depth, &index)
            .map_err(|err| ExecutionError::advice_error(err, self.clk, &()))?;
=======
        let path = host.advice_provider_mut().get_merkle_path(root, &depth, &index, err_ctx)?;
>>>>>>> a6cd2882

        // verify the path
        match path.verify(index.as_int(), node, &root) {
            Ok(_) => Ok(()),
            Err(_) => {
                let err_msg = program.resolve_error_message(err_code);
                Err(ExecutionError::merkle_path_verification_failed(
                    node, index, root, err_code, err_msg, err_ctx,
                ))
            },
        }
    }

    /// Analogous to `Process::op_mrupdate`.
    pub fn op_mrupdate(
        &mut self,
        host: &mut impl Host,
        err_ctx: &impl ErrorContext,
    ) -> Result<(), ExecutionError> {
        // read old node value, depth, index, tree root and new node values from the stack
        let old_node = self.stack_get_word(0);
        let depth = self.stack_get(4);
        let index = self.stack_get(5);
        let old_root = self.stack_get_word(6);
        let new_node = self.stack_get_word(10);

        // update the node at the specified index in the Merkle tree specified by the old root, and
        // get a Merkle path to it. The length of the returned path is expected to match the
        // specified depth. If the new node is the root of a tree, this instruction will append the
        // whole sub-tree to this node.
        let (path, new_root) = host
            .advice_provider_mut()
<<<<<<< HEAD
            .update_merkle_node(old_root, &depth, &index, new_node)
            .map_err(|err| ExecutionError::advice_error(err, self.clk, &()))?;
=======
            .update_merkle_node(old_root, &depth, &index, new_node, err_ctx)?;
>>>>>>> a6cd2882

        assert_eq!(path.len(), depth.as_int() as usize);

        // verify that the old node is consistent with the Merkle path
        if path.verify(index.as_int(), old_node, &old_root).is_err() {
            return Err(ExecutionError::merkle_path_verification_failed(
                old_node, index, old_root, ZERO, None, err_ctx,
            ));
        }

        // Replace the old node value with computed new root; everything else remains the same.
        self.stack_write_word(0, &new_root);

        Ok(())
    }
}<|MERGE_RESOLUTION|>--- conflicted
+++ resolved
@@ -38,14 +38,10 @@
         let root = self.stack_get_word(6);
 
         // get a Merkle path from the advice provider for the specified root and node index
-<<<<<<< HEAD
         let path = host
             .advice_provider_mut()
             .get_merkle_path(root, &depth, &index)
-            .map_err(|err| ExecutionError::advice_error(err, self.clk, &()))?;
-=======
-        let path = host.advice_provider_mut().get_merkle_path(root, &depth, &index, err_ctx)?;
->>>>>>> a6cd2882
+            .map_err(|err| ExecutionError::advice_error(err, self.clk, err_ctx))?;
 
         // verify the path
         match path.verify(index.as_int(), node, &root) {
@@ -78,12 +74,8 @@
         // whole sub-tree to this node.
         let (path, new_root) = host
             .advice_provider_mut()
-<<<<<<< HEAD
             .update_merkle_node(old_root, &depth, &index, new_node)
-            .map_err(|err| ExecutionError::advice_error(err, self.clk, &()))?;
-=======
-            .update_merkle_node(old_root, &depth, &index, new_node, err_ctx)?;
->>>>>>> a6cd2882
+            .map_err(|err| ExecutionError::advice_error(err, self.clk, err_ctx))?;
 
         assert_eq!(path.len(), depth.as_int() as usize);
 
