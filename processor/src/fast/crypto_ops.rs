use vm_core::{
    Felt, ZERO, chiplets::hasher::STATE_WIDTH, crypto::hash::Rpo256, mast::MastForest, utils::range,
};

use super::FastProcessor;
use crate::{ExecutionError, Host};

impl FastProcessor {
    /// Applies a permutation of the Rpo256 hash function to the top 12 elements of the stack.
    ///
    /// Analogous to `Process::op_hperm`.
    pub fn op_hperm(&mut self) {
        let state_range = range(self.stack_top_idx - STATE_WIDTH, STATE_WIDTH);
        let hashed_state = {
            let mut input_state: [Felt; STATE_WIDTH] =
                self.stack[state_range.clone()].try_into().unwrap();

            Rpo256::apply_permutation(&mut input_state);

            input_state
        };

        self.stack[state_range].copy_from_slice(&hashed_state);
    }

    /// Analogous to `Process::op_mpverify`.
    pub fn op_mpverify(
        &mut self,
        err_code: Felt,
        host: &mut impl Host,
        program: &MastForest,
    ) -> Result<(), ExecutionError> {
        // read node value, depth, index and root value from the stack
        let node = self.stack_get_word(0);
        let depth = self.stack_get(4);
        let index = self.stack_get(5);
        let root = self.stack_get_word(6);

        // get a Merkle path from the advice provider for the specified root and node index
<<<<<<< HEAD
        let path = host
            .advice_provider_mut()
            .get_merkle_path(root, &depth, &index)
            .map_err(|err| err.into_exec_err_at_clk(self.clk, &ErrorContext::default()))?;
=======
        let path = host.advice_provider_mut().get_merkle_path(root, &depth, &index, &())?;
>>>>>>> 04d96ef0

        // verify the path
        match path.verify(index.as_int(), node, &root) {
            Ok(_) => Ok(()),
            Err(_) => {
                let err_msg = program.resolve_error_message(err_code);
                Err(ExecutionError::merkle_path_verification_failed(
                    node,
                    index,
                    root,
                    err_code,
                    err_msg,
                    &(),
                ))
            },
        }
    }

    /// Analogous to `Process::op_mrupdate`.
    pub fn op_mrupdate(&mut self, host: &mut impl Host) -> Result<(), ExecutionError> {
        // read old node value, depth, index, tree root and new node values from the stack
        let old_node = self.stack_get_word(0);
        let depth = self.stack_get(4);
        let index = self.stack_get(5);
        let old_root = self.stack_get_word(6);
        let new_node = self.stack_get_word(10);

        // update the node at the specified index in the Merkle tree specified by the old root, and
        // get a Merkle path to it. The length of the returned path is expected to match the
        // specified depth. If the new node is the root of a tree, this instruction will append the
        // whole sub-tree to this node.
<<<<<<< HEAD
        let (path, new_root) = host
            .advice_provider_mut()
            .update_merkle_node(old_root, &depth, &index, new_node)
            .map_err(|err| err.into_exec_err_at_clk(self.clk, &ErrorContext::default()))?;
=======
        let (path, new_root) = host.advice_provider_mut().update_merkle_node(
            old_root,
            &depth,
            &index,
            new_node,
            &(),
        )?;
>>>>>>> 04d96ef0

        assert_eq!(path.len(), depth.as_int() as usize);

        // verify that the old node is consistent with the Merkle path
        if path.verify(index.as_int(), old_node, &old_root).is_err() {
            return Err(ExecutionError::merkle_path_verification_failed(
                old_node,
                index,
                old_root,
                ZERO,
                None,
                &(),
            ));
        }

        // Replace the old node value with computed new root; everything else remains the same.
        self.stack_write_word(0, &new_root);

        Ok(())
    }
}<|MERGE_RESOLUTION|>--- conflicted
+++ resolved
@@ -37,14 +37,10 @@
         let root = self.stack_get_word(6);
 
         // get a Merkle path from the advice provider for the specified root and node index
-<<<<<<< HEAD
         let path = host
             .advice_provider_mut()
             .get_merkle_path(root, &depth, &index)
-            .map_err(|err| err.into_exec_err_at_clk(self.clk, &ErrorContext::default()))?;
-=======
-        let path = host.advice_provider_mut().get_merkle_path(root, &depth, &index, &())?;
->>>>>>> 04d96ef0
+            .map_err(|err| err.into_exec_err_at_clk(self.clk, &()))?;
 
         // verify the path
         match path.verify(index.as_int(), node, &root) {
@@ -76,20 +72,10 @@
         // get a Merkle path to it. The length of the returned path is expected to match the
         // specified depth. If the new node is the root of a tree, this instruction will append the
         // whole sub-tree to this node.
-<<<<<<< HEAD
         let (path, new_root) = host
             .advice_provider_mut()
             .update_merkle_node(old_root, &depth, &index, new_node)
-            .map_err(|err| err.into_exec_err_at_clk(self.clk, &ErrorContext::default()))?;
-=======
-        let (path, new_root) = host.advice_provider_mut().update_merkle_node(
-            old_root,
-            &depth,
-            &index,
-            new_node,
-            &(),
-        )?;
->>>>>>> 04d96ef0
+            .map_err(|err| err.into_exec_err_at_clk(self.clk, &()))?;
 
         assert_eq!(path.len(), depth.as_int() as usize);
 
