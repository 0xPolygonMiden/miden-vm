use alloc::{collections::BTreeMap, vec::Vec};

use miden_air::RowIndex;
use vm_core::{EMPTY_WORD, Felt, WORD_SIZE, Word, ZERO};

<<<<<<< HEAD
use crate::{ContextId, ErrorContext, MemoryAddress, MemoryError};
=======
use crate::{ContextId, ExecutionError, MemoryAddress, MemoryError};
>>>>>>> 04d96ef0

/// The memory for the processor.
///
/// Allows to read/write elements or words to memory. Internally, it is implemented as a map from
///(context_id, word_address) to the word stored starting at that memory location.
#[derive(Debug, Default)]
pub struct Memory {
    memory: BTreeMap<(ContextId, u32), Word>,
}

impl Memory {
    /// Creates a new memory instance.
    pub fn new() -> Self {
        Self::default()
    }

    /// Reads an element from memory at the provided address in the provided context.
    ///
    /// # Errors
    /// - Returns an error if the provided address is out-of-bounds.
    pub fn read_element(&mut self, ctx: ContextId, addr: Felt) -> Result<Felt, MemoryError> {
        let element = self.read_element_impl(ctx, clean_addr(addr)?).unwrap_or(ZERO);
        Ok(element)
    }

    /// Reads a word from memory starting at the provided address in the provided context.
    ///
    /// # Errors
    /// - Returns an error if the provided address is out-of-bounds or not word-aligned.
    pub fn read_word(
        &self,
        ctx: ContextId,
        addr: Felt,
        clk: RowIndex,
    ) -> Result<Word, MemoryError> {
        let addr = clean_addr(addr)?;
        let word = self.read_word_impl(ctx, addr, Some(clk))?.unwrap_or(EMPTY_WORD);

        Ok(word)
    }

    /// Writes an element to memory at the provided address in the provided context.
    ///
    /// # Errors
    /// - Returns an error if the provided address is out-of-bounds.
    pub fn write_element(
        &mut self,
        ctx: ContextId,
        addr: Felt,
        element: Felt,
    ) -> Result<(), MemoryError> {
        let (word_addr, idx) = split_addr(clean_addr(addr)?);

        self.memory
            .entry((ctx, word_addr))
            .and_modify(|word| {
                let mut result: [Felt; WORD_SIZE];
                result = (*word).into();
                result[idx as usize] = element;
                *word = result.into();
            })
            .or_insert_with(|| {
                let mut word = [ZERO; WORD_SIZE];
                word[idx as usize] = element;
                word.into()
            });

        Ok(())
    }

    /// Writes a word to memory starting at the provided address in the provided context.
    ///
    /// # Errors
    /// - Returns an error if the provided address is out-of-bounds or not word-aligned.
    pub fn write_word(
        &mut self,
        ctx: ContextId,
        addr: Felt,
        clk: RowIndex,
        word: Word,
    ) -> Result<(), MemoryError> {
        let addr = enforce_word_aligned_addr(ctx, clean_addr(addr)?, Some(clk))?;
        self.memory.insert((ctx, addr), word);

        Ok(())
    }

    /// Returns the entire memory state for the specified execution context.
    ///
    /// The state is returned as a vector of (address, value) tuples, and includes addresses which
    /// have been accessed at least once.
    pub fn get_memory_state(&self, ctx: ContextId) -> Vec<(MemoryAddress, Felt)> {
        self.memory
            .iter()
            .filter(|((c, _), _)| *c == ctx)
            .flat_map(|(&(_c, addr), word)| {
                let addr: MemoryAddress = addr.into();
                [
                    (addr, word[0]),
                    (addr + 1_u32, word[1]),
                    (addr + 2_u32, word[2]),
                    (addr + 3_u32, word[3]),
                ]
            })
            .collect()
    }

    // HELPERS
    // --------------------------------------------------------------------------------------------

    /// Reads an element from memory at the provided address in the provided context.
    ///
    /// # Returns
    /// - The element at the provided address, if it was written previously.
    /// - `None` if the memory was not written previously.
    pub(crate) fn read_element_impl(&self, ctx: ContextId, addr: u32) -> Option<Felt> {
        let (word_addr, idx) = split_addr(addr);

        self.memory.get(&(ctx, word_addr)).copied().map(|word| word[idx as usize])
    }

    /// Reads a word from memory starting at the provided address in the provided context.
    ///
    /// # Returns
    /// - The word starting at the provided address, if it was written previously.
    /// - `None` if the memory was not written previously.
    pub(crate) fn read_word_impl(
        &self,
        ctx: ContextId,
        addr: u32,
        clk: Option<RowIndex>,
    ) -> Result<Option<Word>, MemoryError> {
        let addr = enforce_word_aligned_addr(ctx, addr, clk)?;
        let word = self.memory.get(&(ctx, addr)).copied();

        Ok(word)
    }
}

// HELPERS
// ================================================================================================

/// Converts the provided address to a `u32` if possible.
///
/// # Errors
/// - Returns an error if the provided address is out-of-bounds.
fn clean_addr(addr: Felt) -> Result<u32, MemoryError> {
    let addr = addr.as_int();
    addr.try_into()
<<<<<<< HEAD
        .map_err(|_| MemoryError::address_out_of_bounds(addr, &ErrorContext::default()))
=======
        .map_err(|_| ExecutionError::MemoryError(MemoryError::address_out_of_bounds(addr, &())))
>>>>>>> 04d96ef0
}

/// Splits the provided address into the word address and the index within the word.
///
/// Returns a tuple of the word address and the index within the word.
fn split_addr(addr: u32) -> (u32, u32) {
    let idx = addr % WORD_SIZE as u32;
    (addr - idx, idx)
}

/// Enforces that the provided address is word-aligned; that is, that it be divisible by 4 (in
/// the integer sense).
///
/// Returns the address as a `u32` if it is word-aligned.
///
/// # Errors
/// - Returns an error if the provided address is not word-aligned.
/// - Returns an error if the provided address is out-of-bounds.
fn enforce_word_aligned_addr(
    ctx: ContextId,
    addr: u32,
    clk: Option<RowIndex>,
) -> Result<u32, MemoryError> {
    if addr % WORD_SIZE as u32 != 0 {
        return match clk {
            Some(clk) => Err(MemoryError::unaligned_word_access(
                addr,
                ctx,
                Felt::from(clk.as_u32()),
<<<<<<< HEAD
                &ErrorContext::default(),
            )),
            None => Err(MemoryError::UnalignedWordAccessNoClk { addr, ctx }),
=======
                &(),
            ))),
            None => Err(ExecutionError::MemoryError(MemoryError::UnalignedWordAccessNoClk {
                addr,
                ctx,
            })),
>>>>>>> 04d96ef0
        };
    }

    Ok(addr)
}<|MERGE_RESOLUTION|>--- conflicted
+++ resolved
@@ -3,11 +3,7 @@
 use miden_air::RowIndex;
 use vm_core::{EMPTY_WORD, Felt, WORD_SIZE, Word, ZERO};
 
-<<<<<<< HEAD
-use crate::{ContextId, ErrorContext, MemoryAddress, MemoryError};
-=======
-use crate::{ContextId, ExecutionError, MemoryAddress, MemoryError};
->>>>>>> 04d96ef0
+use crate::{ContextId, MemoryAddress, MemoryError};
 
 /// The memory for the processor.
 ///
@@ -157,11 +153,7 @@
 fn clean_addr(addr: Felt) -> Result<u32, MemoryError> {
     let addr = addr.as_int();
     addr.try_into()
-<<<<<<< HEAD
-        .map_err(|_| MemoryError::address_out_of_bounds(addr, &ErrorContext::default()))
-=======
-        .map_err(|_| ExecutionError::MemoryError(MemoryError::address_out_of_bounds(addr, &())))
->>>>>>> 04d96ef0
+        .map_err(|_| MemoryError::address_out_of_bounds(addr, &()))
 }
 
 /// Splits the provided address into the word address and the index within the word.
@@ -191,18 +183,9 @@
                 addr,
                 ctx,
                 Felt::from(clk.as_u32()),
-<<<<<<< HEAD
-                &ErrorContext::default(),
+                &(),
             )),
             None => Err(MemoryError::UnalignedWordAccessNoClk { addr, ctx }),
-=======
-                &(),
-            ))),
-            None => Err(ExecutionError::MemoryError(MemoryError::UnalignedWordAccessNoClk {
-                addr,
-                ctx,
-            })),
->>>>>>> 04d96ef0
         };
     }
 
