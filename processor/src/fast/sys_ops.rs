use vm_core::{Felt, mast::MastForest, sys_events::SystemEvent};

use super::{ExecutionError, FastProcessor, ONE};
use crate::{
<<<<<<< HEAD
    ErrorContext, FMP_MIN, Host, ProcessState,
    operations::sys_ops::sys_event_handlers::{
        HDWORD_TO_MAP_WITH_DOMAIN_DOMAIN_OFFSET, copy_map_value_to_adv_stack,
        copy_merkle_node_to_adv_stack, insert_hdword_into_adv_map, insert_hperm_into_adv_map,
        insert_mem_values_into_adv_map, merge_merkle_nodes, push_ext2_intt_result,
        push_ext2_inv_result, push_falcon_mod_result, push_ilog2, push_key_presence_flag,
        push_leading_ones, push_leading_zeros, push_smtpeek_result, push_trailing_ones,
        push_trailing_zeros, push_u64_div_result,
    },
    system::FMP_MAX,
=======
    AsyncHost, BaseHost, ErrorContext, FMP_MIN,
    operations::sys_ops::sys_event_handlers::handle_system_event, system::FMP_MAX,
>>>>>>> 8b72fb8b
};

impl FastProcessor {
    /// Analogous to `Process::op_assert`.
    #[inline(always)]
    pub fn op_assert(
        &mut self,
        err_code: Felt,
        op_idx: usize,
        host: &mut impl BaseHost,
        program: &MastForest,
        err_ctx: &impl ErrorContext,
    ) -> Result<(), ExecutionError> {
        if self.stack_get(0) != ONE {
            let process = &mut self.state(op_idx);
            host.on_assert_failed(process, err_code);
            let err_msg = program.resolve_error_message(err_code);
            return Err(ExecutionError::failed_assertion(
                process.clk(),
                err_code,
                err_msg,
                err_ctx,
            ));
        }
        self.decrement_stack_size();
        Ok(())
    }

    /// Analogous to `Process::op_fmpadd`.
    pub fn op_fmpadd(&mut self) {
        let fmp = self.fmp;
        let top = self.stack_get_mut(0);

        *top += fmp;
    }

    /// Analogous to `Process::op_fmpupdate`.
    pub fn op_fmpupdate(&mut self) -> Result<(), ExecutionError> {
        let top = self.stack_get(0);

        let new_fmp = self.fmp + top;
        let new_fmp_int = new_fmp.as_int();
        if !(FMP_MIN..=FMP_MAX).contains(&new_fmp_int) {
            return Err(ExecutionError::InvalidFmpValue(self.fmp, new_fmp));
        }

        self.fmp = new_fmp;
        self.decrement_stack_size();
        Ok(())
    }

    /// Analogous to `Process::op_sdepth`.
    pub fn op_sdepth(&mut self) {
        let depth = self.stack_depth();
        self.increment_stack_size();
        self.stack_write(0, depth.into());
    }

    /// Analogous to `Process::op_caller`.
    pub fn op_caller(&mut self) -> Result<(), ExecutionError> {
        if !self.in_syscall {
            return Err(ExecutionError::CallerNotInSyscall);
        }

        let caller_hash = self.caller_hash;
        self.stack_write_word(0, &caller_hash);

        Ok(())
    }

    /// Analogous to `Process::op_clk`.
    pub fn op_clk(&mut self, op_idx: usize) -> Result<(), ExecutionError> {
        self.increment_stack_size();
        self.stack_write(0, (self.clk + op_idx).into());
        Ok(())
    }

    /// Analogous to `Process::op_emit`.
    #[inline(always)]
    pub async fn op_emit(
        &mut self,
        event_id: u32,
        op_idx: usize,
        host: &mut impl AsyncHost,
        err_ctx: &impl ErrorContext,
    ) -> Result<(), ExecutionError> {
        let process = &mut self.state(op_idx);
        // If it's a system event, handle it directly. Otherwise, forward it to the host.
        if let Some(system_event) = SystemEvent::from_event_id(event_id) {
            handle_system_event(process, system_event, err_ctx)
        } else {
<<<<<<< HEAD
            host.on_event(ProcessState::new_fast(self, op_idx), event_id, err_ctx)
        }
    }

    // HELPERS
    // ------------------------------------------------------------------------------------------

    pub(super) fn handle_system_event(
        &self,
        system_event: SystemEvent,
        op_idx: usize,
        host: &mut impl Host,
        err_ctx: &impl ErrorContext,
    ) -> Result<(), ExecutionError> {
        let advice_provider = host.advice_provider_mut();
        let process_state = ProcessState::new_fast(self, op_idx);
        match system_event {
            SystemEvent::MerkleNodeMerge => {
                merge_merkle_nodes(advice_provider, process_state, err_ctx)
            },
            SystemEvent::MerkleNodeToStack => {
                copy_merkle_node_to_adv_stack(advice_provider, process_state, err_ctx)
            },
            SystemEvent::MapValueToStack => {
                copy_map_value_to_adv_stack(advice_provider, process_state, false, err_ctx)
            },
            SystemEvent::MapValueToStackN => {
                copy_map_value_to_adv_stack(advice_provider, process_state, true, err_ctx)
            },
            SystemEvent::HasMapKey => {
                push_key_presence_flag(advice_provider, process_state, err_ctx)
            },
            SystemEvent::U64Div => push_u64_div_result(advice_provider, process_state, err_ctx),
            SystemEvent::FalconDiv => {
                push_falcon_mod_result(advice_provider, process_state, err_ctx)
            },
            SystemEvent::Ext2Inv => push_ext2_inv_result(advice_provider, process_state, err_ctx),
            SystemEvent::Ext2Intt => push_ext2_intt_result(advice_provider, process_state, err_ctx),
            SystemEvent::SmtPeek => push_smtpeek_result(advice_provider, process_state, err_ctx),
            SystemEvent::U32Clz => push_leading_zeros(advice_provider, process_state, err_ctx),
            SystemEvent::U32Ctz => push_trailing_zeros(advice_provider, process_state, err_ctx),
            SystemEvent::U32Clo => push_leading_ones(advice_provider, process_state, err_ctx),
            SystemEvent::U32Cto => push_trailing_ones(advice_provider, process_state, err_ctx),
            SystemEvent::ILog2 => push_ilog2(advice_provider, process_state, err_ctx),

            SystemEvent::MemToMap => insert_mem_values_into_adv_map(advice_provider, process_state),
            SystemEvent::HdwordToMap => {
                insert_hdword_into_adv_map(advice_provider, process_state, ZERO)
            },
            SystemEvent::HdwordToMapWithDomain => {
                let domain = self.stack_get(HDWORD_TO_MAP_WITH_DOMAIN_DOMAIN_OFFSET);
                insert_hdword_into_adv_map(advice_provider, process_state, domain)
            },
            SystemEvent::HpermToMap => insert_hperm_into_adv_map(advice_provider, process_state),
=======
            host.on_event(process, event_id, err_ctx).await
>>>>>>> 8b72fb8b
        }
    }
}<|MERGE_RESOLUTION|>--- conflicted
+++ resolved
@@ -2,21 +2,8 @@
 
 use super::{ExecutionError, FastProcessor, ONE};
 use crate::{
-<<<<<<< HEAD
-    ErrorContext, FMP_MIN, Host, ProcessState,
-    operations::sys_ops::sys_event_handlers::{
-        HDWORD_TO_MAP_WITH_DOMAIN_DOMAIN_OFFSET, copy_map_value_to_adv_stack,
-        copy_merkle_node_to_adv_stack, insert_hdword_into_adv_map, insert_hperm_into_adv_map,
-        insert_mem_values_into_adv_map, merge_merkle_nodes, push_ext2_intt_result,
-        push_ext2_inv_result, push_falcon_mod_result, push_ilog2, push_key_presence_flag,
-        push_leading_ones, push_leading_zeros, push_smtpeek_result, push_trailing_ones,
-        push_trailing_zeros, push_u64_div_result,
-    },
-    system::FMP_MAX,
-=======
     AsyncHost, BaseHost, ErrorContext, FMP_MIN,
     operations::sys_ops::sys_event_handlers::handle_system_event, system::FMP_MAX,
->>>>>>> 8b72fb8b
 };
 
 impl FastProcessor {
@@ -108,64 +95,7 @@
         if let Some(system_event) = SystemEvent::from_event_id(event_id) {
             handle_system_event(process, system_event, err_ctx)
         } else {
-<<<<<<< HEAD
-            host.on_event(ProcessState::new_fast(self, op_idx), event_id, err_ctx)
-        }
-    }
-
-    // HELPERS
-    // ------------------------------------------------------------------------------------------
-
-    pub(super) fn handle_system_event(
-        &self,
-        system_event: SystemEvent,
-        op_idx: usize,
-        host: &mut impl Host,
-        err_ctx: &impl ErrorContext,
-    ) -> Result<(), ExecutionError> {
-        let advice_provider = host.advice_provider_mut();
-        let process_state = ProcessState::new_fast(self, op_idx);
-        match system_event {
-            SystemEvent::MerkleNodeMerge => {
-                merge_merkle_nodes(advice_provider, process_state, err_ctx)
-            },
-            SystemEvent::MerkleNodeToStack => {
-                copy_merkle_node_to_adv_stack(advice_provider, process_state, err_ctx)
-            },
-            SystemEvent::MapValueToStack => {
-                copy_map_value_to_adv_stack(advice_provider, process_state, false, err_ctx)
-            },
-            SystemEvent::MapValueToStackN => {
-                copy_map_value_to_adv_stack(advice_provider, process_state, true, err_ctx)
-            },
-            SystemEvent::HasMapKey => {
-                push_key_presence_flag(advice_provider, process_state, err_ctx)
-            },
-            SystemEvent::U64Div => push_u64_div_result(advice_provider, process_state, err_ctx),
-            SystemEvent::FalconDiv => {
-                push_falcon_mod_result(advice_provider, process_state, err_ctx)
-            },
-            SystemEvent::Ext2Inv => push_ext2_inv_result(advice_provider, process_state, err_ctx),
-            SystemEvent::Ext2Intt => push_ext2_intt_result(advice_provider, process_state, err_ctx),
-            SystemEvent::SmtPeek => push_smtpeek_result(advice_provider, process_state, err_ctx),
-            SystemEvent::U32Clz => push_leading_zeros(advice_provider, process_state, err_ctx),
-            SystemEvent::U32Ctz => push_trailing_zeros(advice_provider, process_state, err_ctx),
-            SystemEvent::U32Clo => push_leading_ones(advice_provider, process_state, err_ctx),
-            SystemEvent::U32Cto => push_trailing_ones(advice_provider, process_state, err_ctx),
-            SystemEvent::ILog2 => push_ilog2(advice_provider, process_state, err_ctx),
-
-            SystemEvent::MemToMap => insert_mem_values_into_adv_map(advice_provider, process_state),
-            SystemEvent::HdwordToMap => {
-                insert_hdword_into_adv_map(advice_provider, process_state, ZERO)
-            },
-            SystemEvent::HdwordToMapWithDomain => {
-                let domain = self.stack_get(HDWORD_TO_MAP_WITH_DOMAIN_DOMAIN_OFFSET);
-                insert_hdword_into_adv_map(advice_provider, process_state, domain)
-            },
-            SystemEvent::HpermToMap => insert_hperm_into_adv_map(advice_provider, process_state),
-=======
             host.on_event(process, event_id, err_ctx).await
->>>>>>> 8b72fb8b
         }
     }
 }