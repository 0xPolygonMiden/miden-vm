--- conflicted
+++ resolved
@@ -292,36 +292,20 @@
 
     // write [1,2,3,4] starting at address 0; clk = 1
     let word1234 = [ONE, 2_u32.into(), 3_u32.into(), 4_u32.into()];
-<<<<<<< HEAD
-    mem.write_word(ContextId::root(), ZERO, clk, word1234).unwrap();
-    clk += 1_u32;
-=======
     mem.write_word(ContextId::root(), ZERO, clk, word1234, &error_context).unwrap();
-    clk += 1;
->>>>>>> 87a57db5
+    clk += 1_u32;
 
     // read individual values from addresses 3,2,1,0; clk = 2,3,4,5
     let value_read = mem.read(ContextId::root(), 3_u32.into(), clk, &error_context).unwrap();
     assert_eq!(value_read, 4_u32.into());
-<<<<<<< HEAD
-    clk += 1_u32;
-    let value_read = mem.read(ContextId::root(), 2_u32.into(), clk).unwrap();
-    assert_eq!(value_read, 3_u32.into());
-    clk += 1_u32;
-    let value_read = mem.read(ContextId::root(), 1_u32.into(), clk).unwrap();
-    assert_eq!(value_read, 2_u32.into());
-    clk += 1_u32;
-    let value_read = mem.read(ContextId::root(), ZERO, clk).unwrap();
-=======
-    clk += 1;
+    clk += 1_u32;
     let value_read = mem.read(ContextId::root(), 2_u32.into(), clk, &error_context).unwrap();
     assert_eq!(value_read, 3_u32.into());
-    clk += 1;
+    clk += 1_u32;
     let value_read = mem.read(ContextId::root(), 1_u32.into(), clk, &error_context).unwrap();
     assert_eq!(value_read, 2_u32.into());
-    clk += 1;
+    clk += 1_u32;
     let value_read = mem.read(ContextId::root(), ZERO, clk, &error_context).unwrap();
->>>>>>> 87a57db5
     assert_eq!(value_read, 1_u32.into());
     clk += 1_u32;
 
@@ -331,14 +315,9 @@
     clk += 1_u32;
 
     // write 42 into address 2; clk = 7
-<<<<<<< HEAD
-    mem.write(ContextId::root(), 2_u32.into(), clk, 42_u32.into()).unwrap();
-    clk += 1_u32;
-=======
     mem.write(ContextId::root(), 2_u32.into(), clk, 42_u32.into(), &error_context)
         .unwrap();
-    clk += 1;
->>>>>>> 87a57db5
+    clk += 1_u32;
 
     // read element from address 2; clk = 8
     let value_read = mem.read(ContextId::root(), 2_u32.into(), clk, &error_context).unwrap();
