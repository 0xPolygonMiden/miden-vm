use alloc::{
    string::{String, ToString},
    vec::Vec,
};
use core::fmt;

use miden_air::RowIndex;
use vm_core::{AssemblyOp, Operation, StackOutputs};

use crate::{
    range::RangeChecker, system::ContextId, Chiplets, ChipletsLengths, Decoder, ExecutionError,
    Felt, Process, Stack, System, TraceLenSummary,
};

/// VmState holds a current process state information at a specific clock cycle.
#[derive(Clone, Debug, Eq, PartialEq)]
pub struct VmState {
    pub clk: RowIndex,
    pub ctx: ContextId,
    pub op: Option<Operation>,
    pub asmop: Option<AsmOpInfo>,
    pub fmp: Felt,
    pub stack: Vec<Felt>,
    pub memory: Vec<(u64, Felt)>,
}

impl fmt::Display for VmState {
    fn fmt(&self, f: &mut fmt::Formatter<'_>) -> fmt::Result {
        let stack: Vec<u64> = self.stack.iter().map(|x| x.as_int()).collect();
        write!(
            f,
            "clk={}{}{}, fmp={}, stack={stack:?}, memory={:?}",
            self.clk,
            match self.op {
                Some(op) => format!(", op={op}"),
                None => "".to_string(),
            },
            match &self.asmop {
                Some(op) => format!(", {op}"),
                None => "".to_string(),
            },
            self.fmp,
            self.memory
        )
    }
}

/// Iterator that iterates through vm state at each step of the execution.
///
/// This allows debugging or replaying ability to view various process state at each clock cycle. If
/// the execution returned an error, it returns that error on the clock cycle it stopped.
pub struct VmStateIterator {
    chiplets: Chiplets,
    decoder: Decoder,
    stack: Stack,
    system: System,
    error: Option<ExecutionError>,
    clk: RowIndex,
    asmop_idx: usize,
    forward: bool,
    trace_len_summary: TraceLenSummary,
}

impl VmStateIterator {
    pub fn new(process: Process, result: Result<StackOutputs, ExecutionError>) -> Self {
        let (system, decoder, stack, mut range, chiplets) = process.into_parts();
        let trace_len_summary = Self::build_trace_len_summary(&system, &mut range, &chiplets);

        Self {
            chiplets,
            decoder,
            stack,
            system,
            error: result.err(),
            clk: RowIndex::from(0),
            asmop_idx: 0,
            forward: true,
            trace_len_summary,
        }
    }

    /// Returns the asm op info corresponding to this vm state and whether this is the start of
    /// operation sequence corresponding to current assembly instruction.
    fn get_asmop(&self) -> (Option<AsmOpInfo>, bool) {
        let assembly_ops = self.decoder.debug_info().assembly_ops();

        if self.clk == 0 || assembly_ops.is_empty() || self.asmop_idx > assembly_ops.len() {
            return (None, false);
        }

        // keeps track of the next assembly op in the list. It's the same as the current asmop
        // when the current asmop is last in the list
        let next_asmop = if self.forward && self.asmop_idx < assembly_ops.len() {
            &assembly_ops[self.asmop_idx]
        } else {
            &assembly_ops[self.asmop_idx.saturating_sub(1)]
        };

        // keeps track of the current assembly op in the list. It's the same as the next asmop
        // when the clock cycle is less than the clock cycle of the first asmop.
        let (curr_asmop, cycle_idx) = if self.asmop_idx > 0 {
            let a = self.clk;
            let b = RowIndex::from(assembly_ops[self.asmop_idx - 1].0);
            (
                &assembly_ops[self.asmop_idx - 1],
                // difference between current clock cycle and start clock cycle of the current
                // asmop
                (a.max(b) - a.min(b)) as u8,
            )
        } else {
            (next_asmop, 0) //dummy value, never used.
        };

        // if this is the first op in the sequence corresponding to the next asmop, returns a new
        // instance of [AsmOp] instantiated with next asmop, num_cycles and cycle_idx of 1.
        if next_asmop.0 == (self.clk - 1).as_usize() {
            // cycle_idx starts at 1 instead of 0 to remove ambiguity
            let cycle_idx = 1;
            let asmop = AsmOpInfo::new(next_asmop.1.clone(), cycle_idx);
            (Some(asmop), true)
        }
        // if this is not the first asmop in the list and if this op is part of current asmop,
        // returns a new instance of [AsmOp] instantiated with current asmop, num_cycles and
        // cycle_idx of current op.
        else if self.asmop_idx > 0 && cycle_idx <= curr_asmop.1.num_cycles() {
            // diff between curr clock cycle and start clock cycle of the current asmop
            let asmop = AsmOpInfo::new(curr_asmop.1.clone(), cycle_idx);
            (Some(asmop), false)
        }
        // if the next asmop is the first in the list and is at a greater than current clock cycle
        // or if the current op is not a part of any asmop, return None.
        else {
            (None, false)
        }
    }

    pub fn back(&mut self) -> Option<VmState> {
        if self.clk == 0 {
            return None;
        }

        // if we are changing directions we must decrement the clk counter.
        if self.forward {
            self.clk = self.clk.saturating_sub(1);
            self.forward = false;
        }

        let ctx = self.system.get_ctx_at(self.clk);

        let op = if self.clk == 0 {
            None
        } else {
            Some(self.decoder.debug_info().operations()[self.clk - 1])
        };

        let (asmop, is_start) = self.get_asmop();
        if is_start {
            self.asmop_idx -= 1;
        }

        let result = Some(VmState {
            clk: self.clk,
            ctx,
            op,
            asmop,
            fmp: self.system.get_fmp_at(self.clk),
            stack: self.stack.get_state_at(self.clk),
<<<<<<< HEAD
            memory: self.chiplets.memory.get_state_at(ctx, self.clk),
=======
            memory: self.chiplets.memory().get_state_at(ctx, self.clk),
>>>>>>> 3c8013d9
        });

        self.clk -= 1;

        result
    }

    pub fn into_parts(self) -> (System, Decoder, Stack, Chiplets, Option<ExecutionError>) {
        (self.system, self.decoder, self.stack, self.chiplets, self.error)
    }

    pub fn trace_len_summary(&self) -> &TraceLenSummary {
        &self.trace_len_summary
    }

    /// Returns an instance of [TraceLenSummary] based on provided data.
    fn build_trace_len_summary(
        system: &System,
        range: &mut RangeChecker,
        chiplets: &Chiplets,
    ) -> TraceLenSummary {
        let clk = system.clk();
        let range_table_len = range.get_number_range_checker_rows();
        chiplets.append_range_checks(range);

        TraceLenSummary::new(clk.into(), range_table_len, ChipletsLengths::new(chiplets))
    }
}

impl Iterator for VmStateIterator {
    type Item = Result<VmState, ExecutionError>;

    fn next(&mut self) -> Option<Self::Item> {
        if self.clk > self.system.clk() {
            match &self.error {
                Some(_) => {
                    let error = core::mem::take(&mut self.error);
                    return Some(Err(error.unwrap()));
                },
                None => return None,
            }
        }

        // if we are changing iteration directions we must increment the clk counter
        if !self.forward && self.clk < self.system.clk() {
            self.clk += 1;
            self.forward = true;
        }

        let ctx = self.system.get_ctx_at(self.clk);

        let op = if self.clk == 0 {
            None
        } else {
            Some(self.decoder.debug_info().operations()[self.clk - 1])
        };

        let (asmop, is_start) = self.get_asmop();
        if is_start {
            self.asmop_idx += 1;
        }

        let result = Some(Ok(VmState {
            clk: self.clk,
            ctx,
            op,
            asmop,
            fmp: self.system.get_fmp_at(self.clk),
            stack: self.stack.get_state_at(self.clk),
<<<<<<< HEAD
            memory: self.chiplets.memory.get_state_at(ctx, self.clk),
=======
            memory: self.chiplets.memory().get_state_at(ctx, self.clk),
>>>>>>> 3c8013d9
        }));

        self.clk += 1;

        result
    }
}

/// Contains assembly instruction and operation index in the sequence corresponding to the specified
/// AsmOp decorator. This index starts from 1 instead of 0.
#[derive(Clone, Debug, Eq, PartialEq)]
pub struct AsmOpInfo {
    asmop: AssemblyOp,
    cycle_idx: u8,
}

// ASMOP STATE
// =================================================================

impl AsmOpInfo {
    /// Returns [AsmOpInfo] instantiated with the specified assembly instruction string, number of
    /// cycles it takes to execute the assembly instruction and op index in sequence of operations
    /// corresponding to the current assembly instruction. The first index is 1 instead of 0.
    pub fn new(asmop: AssemblyOp, cycle_idx: u8) -> Self {
        Self { asmop, cycle_idx }
    }

    /// Returns the context name for this operation.
    pub fn context_name(&self) -> &str {
        self.asmop.context_name()
    }

    /// Returns the assembly instruction corresponding to this state.
    pub fn op(&self) -> &str {
        self.asmop.op()
    }

    /// Returns the gerneralized form of assembly instruction corresponding to this state.
    pub fn op_generalized(&self) -> String {
        let op_vec: Vec<&str> = self.op().split('.').collect();
        let keep_params = matches!(op_vec[0], "movdn" | "movup");
        if !keep_params && op_vec.last().unwrap().parse::<usize>().is_ok() {
            op_vec.split_last().unwrap().1.join(".")
        } else {
            self.op().to_string()
        }
    }

    /// Returns the number of VM cycles taken to execute the assembly instruction.
    pub fn num_cycles(&self) -> u8 {
        self.asmop.num_cycles()
    }

    /// Returns the operation index of the operation at the specified clock cycle in the sequence
    /// of operations corresponding to the current assembly instruction.
    pub fn cycle_idx(&self) -> u8 {
        self.cycle_idx
    }

    /// Returns `true` if the debug should break for this line.
    pub const fn should_break(&self) -> bool {
        self.asmop.should_break()
    }
}

impl fmt::Display for AsmOpInfo {
    fn fmt(&self, f: &mut fmt::Formatter<'_>) -> fmt::Result {
        write!(f, "{}, cycles={}", self.asmop, self.cycle_idx)
    }
}

impl AsRef<AssemblyOp> for AsmOpInfo {
    #[inline]
    fn as_ref(&self) -> &AssemblyOp {
        &self.asmop
    }
}<|MERGE_RESOLUTION|>--- conflicted
+++ resolved
@@ -165,11 +165,7 @@
             asmop,
             fmp: self.system.get_fmp_at(self.clk),
             stack: self.stack.get_state_at(self.clk),
-<<<<<<< HEAD
             memory: self.chiplets.memory.get_state_at(ctx, self.clk),
-=======
-            memory: self.chiplets.memory().get_state_at(ctx, self.clk),
->>>>>>> 3c8013d9
         });
 
         self.clk -= 1;
@@ -239,11 +235,7 @@
             asmop,
             fmp: self.system.get_fmp_at(self.clk),
             stack: self.stack.get_state_at(self.clk),
-<<<<<<< HEAD
             memory: self.chiplets.memory.get_state_at(ctx, self.clk),
-=======
-            memory: self.chiplets.memory().get_state_at(ctx, self.clk),
->>>>>>> 3c8013d9
         }));
 
         self.clk += 1;
