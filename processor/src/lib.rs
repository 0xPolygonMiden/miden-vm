#![cfg_attr(not(feature = "std"), no_std)]

#[cfg(not(feature = "std"))]
#[macro_use]
extern crate alloc;

use vm_core::{
    errors::AdviceSetError,
    hasher::Digest,
    program::{
        blocks::{CodeBlock, Join, Loop, OpBatch, Span, Split, OP_BATCH_SIZE, OP_GROUP_SIZE},
        Script,
    },
    utils::collections::{BTreeMap, Vec},
<<<<<<< HEAD
    AdviceInjector, Felt, FieldElement, Operation, ProgramInputs, StackTopState, StarkField, Word,
    AUX_TRACE_WIDTH, DECODER_TRACE_WIDTH, MIN_STACK_DEPTH, MIN_TRACE_LEN, NUM_STACK_HELPER_COLS,
    ONE, RANGE_CHECK_TRACE_WIDTH, STACK_TRACE_WIDTH, SYS_TRACE_WIDTH, ZERO,
=======
    AdviceInjector, DebugOptions, Felt, FieldElement, Operation, ProgramInputs, StackTopState,
    StarkField, Word, AUX_TABLE_WIDTH, DECODER_TRACE_WIDTH, MIN_STACK_DEPTH, MIN_TRACE_LEN,
    NUM_STACK_HELPER_COLS, ONE, RANGE_CHECK_TRACE_WIDTH, STACK_TRACE_WIDTH, SYS_TRACE_WIDTH, ZERO,
>>>>>>> 0444d6c9
};

mod operations;

mod system;
use system::System;
pub use system::FMP_MIN;

mod decoder;
use decoder::Decoder;

mod stack;
use stack::Stack;

mod range;
use range::RangeChecker;

mod hasher;
use hasher::Hasher;

mod bitwise;
use bitwise::Bitwise;

mod memory;
use memory::Memory;

mod advice;
use advice::AdviceProvider;

mod aux_table;
use aux_table::AuxTable;

mod trace;
pub use trace::ExecutionTrace;
use trace::TraceFragment;

mod errors;
pub use errors::ExecutionError;

mod debug;
pub use debug::{VmState, VmStateIterator};

// TYPE ALIASES
// ================================================================================================

type SysTrace = [Vec<Felt>; SYS_TRACE_WIDTH];

pub struct DecoderTrace {
    trace: [Vec<Felt>; DECODER_TRACE_WIDTH],
    aux_trace_hints: decoder::AuxTraceHints,
}

type StackTrace = [Vec<Felt>; STACK_TRACE_WIDTH];
type AuxTableTrace = [Vec<Felt>; AUX_TABLE_WIDTH]; // TODO: potentially rename to AuxiliaryTrace

pub struct RangeCheckTrace {
    trace: [Vec<Felt>; RANGE_CHECK_TRACE_WIDTH],
    aux_trace_hints: range::AuxTraceHints,
}

// EXECUTOR
// ================================================================================================

/// Returns an execution trace resulting from executing the provided script against the provided
/// inputs.
pub fn execute(script: &Script, inputs: &ProgramInputs) -> Result<ExecutionTrace, ExecutionError> {
    let mut process = Process::new(inputs.clone());
    process.execute_code_block(script.root())?;
    let trace = ExecutionTrace::new(process);
    assert_eq!(
        script.hash(),
        trace.program_hash(),
        "inconsistent program hash"
    );
    Ok(trace)
}

/// Returns an iterator that allows callers to step through each execution and inspect
/// vm state information along side.
pub fn execute_iter(script: &Script, inputs: &ProgramInputs) -> VmStateIterator {
    let mut process = Process::new_debug(inputs.clone());
    let result = process.execute_code_block(script.root());
    if result.is_ok() {
        assert_eq!(
            script.hash(),
            process.decoder.program_hash().into(),
            "inconsistent program hash"
        );
    }
    VmStateIterator::new(process, result)
}

// PROCESS
// ================================================================================================

pub struct Process {
    system: System,
    decoder: Decoder,
    stack: Stack,
    range: RangeChecker,
    hasher: Hasher,
    bitwise: Bitwise,
    memory: Memory,
    advice: AdviceProvider,
}

impl Process {
    // CONSTRUCTORS
    // --------------------------------------------------------------------------------------------
    /// Creates a new process with the provided inputs.
    pub fn new(inputs: ProgramInputs) -> Self {
        Self::initialize(inputs, false)
    }

    /// Creates a new process with provided inputs and debug options enabled.
    pub fn new_debug(inputs: ProgramInputs) -> Self {
        Self::initialize(inputs, true)
    }

    fn initialize(inputs: ProgramInputs, in_debug_mode: bool) -> Self {
        Self {
            system: System::new(MIN_TRACE_LEN),
            decoder: Decoder::new(in_debug_mode),
            stack: Stack::new(&inputs, MIN_TRACE_LEN, in_debug_mode),
            range: RangeChecker::new(),
            hasher: Hasher::new(),
            bitwise: Bitwise::new(),
            memory: Memory::new(),
            advice: AdviceProvider::new(inputs),
        }
    }

    // CODE BLOCK EXECUTORS
    // --------------------------------------------------------------------------------------------

    /// Executes the specified [CodeBlock].
    ///
    /// # Errors
    /// Returns an [ExecutionError] if executing the specified block fails for any reason.
    pub fn execute_code_block(&mut self, block: &CodeBlock) -> Result<(), ExecutionError> {
        match block {
            CodeBlock::Join(block) => self.execute_join_block(block),
            CodeBlock::Split(block) => self.execute_split_block(block),
            CodeBlock::Loop(block) => self.execute_loop_block(block),
            CodeBlock::Span(block) => self.execute_span_block(block),
            CodeBlock::Proxy(_) => Err(ExecutionError::UnexecutableCodeBlock(block.clone())),
            _ => Err(ExecutionError::UnsupportedCodeBlock(block.clone())),
        }
    }

    /// Executes the specified [Join] block.
    #[inline(always)]
    fn execute_join_block(&mut self, block: &Join) -> Result<(), ExecutionError> {
        self.start_join_block(block)?;

        // execute first and then second child of the join block
        self.execute_code_block(block.first())?;
        self.execute_code_block(block.second())?;

        self.end_join_block(block)
    }

    /// Executes the specified [Split] block.
    #[inline(always)]
    fn execute_split_block(&mut self, block: &Split) -> Result<(), ExecutionError> {
        // start the SPLIT block; this also pops the stack and returns the popped element
        let condition = self.start_split_block(block)?;

        // execute either the true or the false branch of the split block based on the condition
        if condition == ONE {
            self.execute_code_block(block.on_true())?;
        } else if condition == ZERO {
            self.execute_code_block(block.on_false())?;
        } else {
            return Err(ExecutionError::NotBinaryValue(condition));
        }

        self.end_split_block(block)
    }

    /// Executes the specified [Loop] block.
    #[inline(always)]
    fn execute_loop_block(&mut self, block: &Loop) -> Result<(), ExecutionError> {
        // start the LOOP block; this also pops the stack and returns the popped element
        let condition = self.start_loop_block(block)?;

        // if the top of the stack is ONE, execute the loop body; otherwise skip the loop body
        if condition == ONE {
            // execute the loop body at least once
            self.execute_code_block(block.body())?;

            // keep executing the loop body until the condition on the top of the stack is no
            // longer ONE; each iteration of the loop is preceded by executing REPEAT operation
            // which drops the condition from the stack
            while self.stack.peek() == ONE {
                self.decoder.repeat();
                self.execute_op(Operation::Drop)?;
                self.execute_code_block(block.body())?;
            }

            // end the LOOP block and drop the condition from the stack
            self.end_loop_block(block, true)
        } else if condition == ZERO {
            // end the LOOP block, but don't drop the condition from the stack because it was
            // already dropped when we started the LOOP block
            self.end_loop_block(block, false)
        } else {
            Err(ExecutionError::NotBinaryValue(condition))
        }
    }

    /// Executes the specified [Span] block.
    #[inline(always)]
    fn execute_span_block(&mut self, block: &Span) -> Result<(), ExecutionError> {
        self.start_span_block(block)?;

        // execute the first operation batch
        self.execute_op_batch(&block.op_batches()[0])?;

        // if the span contains more operation batches, execute them. each additional batch is
        // preceded by a RESPAN operation; executing RESPAN operation does not change the state
        // of the stack
        for op_batch in block.op_batches().iter().skip(1) {
            self.decoder.respan(op_batch);
            self.execute_op(Operation::Noop)?;
            self.execute_op_batch(op_batch)?;
        }

        self.end_span_block(block)
    }

    /// Executes all operations in an [OpBatch]. This also ensures that all alignment rules are
    /// satisfied by executing NOOPs as needed. Specifically:
    /// - If an operation group ends with an operation carrying an immediate value, a NOOP is
    ///   executed after it.
    /// - If the number of groups in a batch is not a power of 2, NOOPs are executed (one per
    ///   group) to bring it up to the next power of two (e.g., 3 -> 4, 5 -> 8).
    #[inline(always)]
    fn execute_op_batch(&mut self, batch: &OpBatch) -> Result<(), ExecutionError> {
        let op_counts = batch.op_counts();
        let mut op_idx = 0;
        let mut group_idx = 0;
        let mut next_group_idx = 1;

        // round up the number of groups to be processed to the next power of two; we do this
        // because the processor requires the number of groups to be either 1, 2, 4, or 8; if
        // the actual number of groups is smaller, we'll pad the batch with NOOPs at the end
        let num_batch_groups = batch.num_groups().next_power_of_two();

        // execute operations in the batch one by one
        for &op in batch.ops() {
            if op.is_decorator() {
                // if the operation is a decorator, it has no side effects and, thus, we don't
                // need to decode it
                self.execute_op(op)?;
                continue;
            }

            // decode and execute the operation
            self.decoder.execute_user_op(op, op_idx);
            self.execute_op(op)?;

            // if the operation carries an immediate value, the value is stored at the next group
            // pointer; so, we advance the pointer to the following group
            let has_imm = op.imm_value().is_some();
            if has_imm {
                next_group_idx += 1;
            }

            // determine if we've executed all non-decorator operations in a group
            if op_idx == op_counts[group_idx] - 1 {
                // if we are at the end of the group, first check if the operation carries an
                // immediate value
                if has_imm {
                    // an operation with an immediate value cannot be the last operation in a group
                    // so, we need execute a NOOP after it. the assert also makes sure that there
                    // is enough room in the group to execute a NOOP (if there isn't, there is a
                    // bug somewhere in the assembler)
                    debug_assert!(op_idx < OP_GROUP_SIZE - 1, "invalid op index");
                    self.decoder.execute_user_op(Operation::Noop, op_idx + 1);
                    self.execute_op(Operation::Noop)?;
                }

                // then, move to the next group and reset operation index
                group_idx = next_group_idx;
                next_group_idx += 1;
                op_idx = 0;

                // if we haven't reached the end of the batch yet, set up the decoder for
                // decoding the next operation group
                if group_idx < num_batch_groups {
                    self.decoder.start_op_group(batch.groups()[group_idx]);
                }
            } else {
                // if we are not at the end of the group, just increment the operation index
                op_idx += 1;
            }
        }

        // make sure we execute the required number of operation groups; this would happen when
        // the actual number of operation groups was not a power of two
        for group_idx in group_idx..num_batch_groups {
            self.decoder.execute_user_op(Operation::Noop, 0);
            self.execute_op(Operation::Noop)?;

            // if we are not at the last group yet, set up the decoder for decoding the next
            // operation groups. the groups were are processing are just NOOPs - so, the op group
            // value is ZERO
            if group_idx < num_batch_groups - 1 {
                self.decoder.start_op_group(ZERO);
            }
        }

        Ok(())
    }

    // PUBLIC ACCESSORS
    // --------------------------------------------------------------------------------------------
    pub fn get_memory_value(&self, addr: u64) -> Option<Word> {
        self.memory.get_value(addr)
    }

    pub fn to_components(self) -> (System, Decoder, Stack, RangeChecker, AuxTable) {
        let aux_table = AuxTable::new(self.hasher, self.bitwise, self.memory);
        (self.system, self.decoder, self.stack, self.range, aux_table)
    }
}<|MERGE_RESOLUTION|>--- conflicted
+++ resolved
@@ -12,15 +12,9 @@
         Script,
     },
     utils::collections::{BTreeMap, Vec},
-<<<<<<< HEAD
     AdviceInjector, Felt, FieldElement, Operation, ProgramInputs, StackTopState, StarkField, Word,
-    AUX_TRACE_WIDTH, DECODER_TRACE_WIDTH, MIN_STACK_DEPTH, MIN_TRACE_LEN, NUM_STACK_HELPER_COLS,
+    AUX_TABLE_WIDTH, DECODER_TRACE_WIDTH, MIN_STACK_DEPTH, MIN_TRACE_LEN, NUM_STACK_HELPER_COLS,
     ONE, RANGE_CHECK_TRACE_WIDTH, STACK_TRACE_WIDTH, SYS_TRACE_WIDTH, ZERO,
-=======
-    AdviceInjector, DebugOptions, Felt, FieldElement, Operation, ProgramInputs, StackTopState,
-    StarkField, Word, AUX_TABLE_WIDTH, DECODER_TRACE_WIDTH, MIN_STACK_DEPTH, MIN_TRACE_LEN,
-    NUM_STACK_HELPER_COLS, ONE, RANGE_CHECK_TRACE_WIDTH, STACK_TRACE_WIDTH, SYS_TRACE_WIDTH, ZERO,
->>>>>>> 0444d6c9
 };
 
 mod operations;
