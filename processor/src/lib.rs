--- conflicted
+++ resolved
@@ -617,7 +617,7 @@
     // ================================================================================================
 
     pub const fn kernel(&self) -> &Kernel {
-        self.chiplets.kernel()
+        self.chiplets.kernel_rom.kernel()
     }
 
     pub fn into_parts(self) -> (System, Decoder, Stack, RangeChecker, Chiplets) {
@@ -678,12 +678,8 @@
 
     /// Returns the element located at the specified context/address, or None if the address hasn't
     /// been accessed previously.
-<<<<<<< HEAD
-    pub fn get_mem_value(&self, ctx: ContextId, addr: u32) -> Option<Word> {
+    pub fn get_mem_value(&self, ctx: ContextId, addr: u32) -> Option<Felt> {
         self.chiplets.memory.get_value(ctx, addr)
-=======
-    pub fn get_mem_value(&self, ctx: ContextId, addr: u32) -> Option<Felt> {
-        self.chiplets.memory().get_value(ctx, addr)
     }
 
     /// Returns the batch of elements starting at the specified context/address.
@@ -691,8 +687,7 @@
     /// # Errors
     /// - If the address is not word aligned.
     pub fn get_mem_word(&self, ctx: ContextId, addr: u32) -> Result<Option<Word>, ExecutionError> {
-        self.chiplets.memory().get_word(ctx, addr)
->>>>>>> 3c8013d9
+        self.chiplets.memory.get_word(ctx, addr)
     }
 
     /// Returns the entire memory state for the specified execution context at the current clock
@@ -700,13 +695,8 @@
     ///
     /// The state is returned as a vector of (address, value) tuples, and includes addresses which
     /// have been accessed at least once.
-<<<<<<< HEAD
-    pub fn get_mem_state(&self, ctx: ContextId) -> Vec<(u64, Word)> {
+    pub fn get_mem_state(&self, ctx: ContextId) -> Vec<(u64, Felt)> {
         self.chiplets.memory.get_state_at(ctx, self.system.clk())
-=======
-    pub fn get_mem_state(&self, ctx: ContextId) -> Vec<(u64, Felt)> {
-        self.chiplets.memory().get_state_at(ctx, self.system.clk())
->>>>>>> 3c8013d9
     }
 }
 
