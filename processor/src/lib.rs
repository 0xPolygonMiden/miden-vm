--- conflicted
+++ resolved
@@ -8,13 +8,10 @@
 
 use alloc::{sync::Arc, vec::Vec};
 
-<<<<<<< HEAD
 pub mod fast;
 
+use errors::ErrorContext;
 use fast::FastProcessor;
-=======
-use errors::ErrorContext;
->>>>>>> 87a57db5
 use miden_air::trace::{
     CHIPLETS_WIDTH, DECODER_TRACE_WIDTH, MIN_TRACE_LEN, RANGE_CHECK_TRACE_WIDTH, STACK_TRACE_WIDTH,
     SYS_TRACE_WIDTH,
@@ -778,16 +775,14 @@
     /// - If the address is not word aligned.
     #[inline(always)]
     pub fn get_mem_word(&self, ctx: ContextId, addr: u32) -> Result<Option<Word>, ExecutionError> {
-<<<<<<< HEAD
         match self {
-            ProcessState::Slow(state) => state.chiplets.memory.get_word(ctx, addr),
+            ProcessState::Slow(state) => {
+                state.chiplets.memory.get_word(ctx, addr).map_err(ExecutionError::MemoryError)
+            },
             ProcessState::Fast(state) => {
                 Ok(state.processor.memory.read_word_impl(ctx, addr, None)?.copied())
             },
         }
-=======
-        self.chiplets.memory.get_word(ctx, addr).map_err(ExecutionError::MemoryError)
->>>>>>> 87a57db5
     }
 
     /// Returns the entire memory state for the specified execution context at the current clock
