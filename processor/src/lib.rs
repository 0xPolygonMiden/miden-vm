--- conflicted
+++ resolved
@@ -28,14 +28,10 @@
     utils::{DeserializationError, collections::KvMap},
 };
 use vm_core::{
-    Decorator, DecoratorIterator, FieldElement,
+    Decorator, DecoratorIterator, FieldElement, WORD_SIZE,
     mast::{
         BasicBlockNode, CallNode, DynNode, JoinNode, LoopNode, OP_GROUP_SIZE, OpBatch, SplitNode,
     },
-<<<<<<< HEAD
-    Decorator, DecoratorIterator, FieldElement, WORD_SIZE,
-=======
->>>>>>> 81dc38f6
 };
 pub use winter_prover::matrix::ColMatrix;
 
