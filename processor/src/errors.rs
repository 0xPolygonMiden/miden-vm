use alloc::{boxed::Box, string::ToString, sync::Arc};
use core::error::Error;

use miden_air::RowIndex;
use miette::Diagnostic;
use vm_core::{
    debuginfo::{SourceFile, SourceManager, SourceSpan},
    mast::{DecoratorId, MastForest, MastNodeExt, MastNodeId},
    stack::MIN_STACK_DEPTH,
    utils::to_hex,
};
use winter_prover::ProverError;

use super::{
    Felt, QuadFelt, Word,
    system::{FMP_MAX, FMP_MIN},
};
use crate::{MemoryError, host::advice::AdviceError};

// EXECUTION ERROR
// ================================================================================================

#[derive(Debug, thiserror::Error, Diagnostic)]
pub enum ExecutionError {
    #[error(
        "advice provider error at clock cycle {}",
        .clk.map_or_else(|| "unknown".to_string(), |n| n.to_string()))
    ]
    #[diagnostic()]
    AdviceError {
        #[label]
        label: SourceSpan,
        #[source_code]
        source_file: Option<Arc<SourceFile>>,
        #[source]
        #[diagnostic_source]
        err: AdviceError,
        clk: Option<RowIndex>,
    },
    /// This error is caught by the assembler, so we don't need diagnostics here.
    #[error("illegal use of instruction {0} while inside a syscall")]
    CallInSyscall(&'static str),
    /// This error is caught by the assembler, so we don't need diagnostics here.
    #[error("instruction `caller` used outside of kernel context")]
    CallerNotInSyscall,
    #[error("external node with mast root {0} resolved to an external node")]
    CircularExternalNode(Word),
    #[error("exceeded the allowed number of max cycles {0}")]
    CycleLimitExceeded(u32),
    #[error("decorator id {decorator_id} does not exist in MAST forest")]
    DecoratorNotFoundInForest { decorator_id: DecoratorId },
    #[error("division by zero at clock cycle {clk}")]
    #[diagnostic()]
    DivideByZero {
        #[label]
        label: SourceSpan,
        #[source_code]
        source_file: Option<Arc<SourceFile>>,
        clk: RowIndex,
    },
    #[error("failed to execute the dynamic code block provided by the stack with root 0x{hex}; the block could not be found",
      hex = to_hex(.digest.as_bytes())
    )]
    #[diagnostic()]
    DynamicNodeNotFound {
        #[label]
        label: SourceSpan,
        #[source_code]
        source_file: Option<Arc<SourceFile>>,
        digest: Word,
    },
    #[error("error during processing of event in on_event handler")]
    #[diagnostic()]
    EventError {
        #[label]
        label: SourceSpan,
        #[source_code]
        source_file: Option<Arc<SourceFile>>,
        #[source]
        error: Box<dyn Error + Send + Sync + 'static>,
    },
    #[error("failed to execute Ext2Intt operation: {0}")]
    Ext2InttError(Ext2InttError),
    #[error("assertion failed at clock cycle {clk} with error {}",
      match err_msg {
        Some(msg) => format!("message: {msg}"),
        None => format!("code: {err_code}"),
      }
    )]
    #[diagnostic()]
    FailedAssertion {
        #[label]
        label: SourceSpan,
        #[source_code]
        source_file: Option<Arc<SourceFile>>,
        clk: RowIndex,
        err_code: Felt,
        err_msg: Option<Arc<str>>,
    },
    #[error("failed to execute the program for internal reason: {0}")]
    FailedToExecuteProgram(&'static str),
    #[error(
        "Updating FMP register from {0} to {1} failed because {1} is outside of {FMP_MIN}..{FMP_MAX}"
    )]
    InvalidFmpValue(Felt, Felt),
    #[error("FRI domain segment value cannot exceed 3, but was {0}")]
    InvalidFriDomainSegment(u64),
    #[error("degree-respecting projection is inconsistent: expected {0} but was {1}")]
    InvalidFriLayerFolding(QuadFelt, QuadFelt),
    #[error(
        "when returning from a call or dyncall, stack depth must be {MIN_STACK_DEPTH}, but was {depth}"
    )]
    #[diagnostic()]
    InvalidStackDepthOnReturn {
        #[label("when returning from this call site")]
        label: SourceSpan,
        #[source_code]
        source_file: Option<Arc<SourceFile>>,
        depth: usize,
    },
    #[error("attempted to calculate integer logarithm with zero argument at clock cycle {clk}")]
    #[diagnostic()]
    LogArgumentZero {
        #[label]
        label: SourceSpan,
        #[source_code]
        source_file: Option<Arc<SourceFile>>,
        clk: RowIndex,
    },
    #[error("malformed signature key: {key_type}")]
    #[diagnostic(help("the secret key associated with the provided public key is malformed"))]
    MalformedSignatureKey {
        #[label]
        label: SourceSpan,
        #[source_code]
        source_file: Option<Arc<SourceFile>>,
        key_type: &'static str,
    },
    #[error(
        "MAST forest in host indexed by procedure root {root_digest} doesn't contain that root"
    )]
    MalformedMastForestInHost {
        #[label]
        label: SourceSpan,
        #[source_code]
        source_file: Option<Arc<SourceFile>>,
        root_digest: Word,
    },
    #[error("node id {node_id} does not exist in MAST forest")]
    MastNodeNotFoundInForest { node_id: MastNodeId },
    #[error(transparent)]
    #[diagnostic(transparent)]
    MemoryError(MemoryError),
    #[error("no MAST forest contains the procedure with root digest {root_digest}")]
    NoMastForestWithProcedure {
        #[label]
        label: SourceSpan,
        #[source_code]
        source_file: Option<Arc<SourceFile>>,
        root_digest: Word,
    },
    #[error("merkle path verification failed for value {value} at index {index} in the Merkle tree with root {root} (error {err})",
      value = to_hex(value.as_bytes()),
      root = to_hex(root.as_bytes()),
      err = match err_msg {
        Some(msg) => format!("message: {msg}"),
        None => format!("code: {err_code}"),
      }
    )]
    MerklePathVerificationFailed {
        #[label]
        label: SourceSpan,
        #[source_code]
        source_file: Option<Arc<SourceFile>>,
        value: Word,
        index: Felt,
        root: Word,
        err_code: Felt,
        err_msg: Option<Arc<str>>,
    },
    #[error("if statement expected a binary value on top of the stack, but got {value}")]
    #[diagnostic()]
    NotBinaryValueIf {
        #[label]
        label: SourceSpan,
        #[source_code]
        source_file: Option<Arc<SourceFile>>,
        value: Felt,
    },
    #[error("operation expected a binary value, but got {value}")]
    #[diagnostic()]
    NotBinaryValueOp {
        #[label]
        label: SourceSpan,
        #[source_code]
        source_file: Option<Arc<SourceFile>>,
        value: Felt,
    },
    #[error("loop condition must be a binary value, but got {value}")]
    #[diagnostic(help(
        "this could happen either when first entering the loop, or any subsequent iteration"
    ))]
    NotBinaryValueLoop {
        #[label]
        label: SourceSpan,
        #[source_code]
        source_file: Option<Arc<SourceFile>>,
        value: Felt,
    },
    #[error("operation expected a u32 value, but got {value} (error code: {err_code})")]
    NotU32Value {
        #[label]
        label: SourceSpan,
        #[source_code]
        source_file: Option<Arc<SourceFile>>,
        value: Felt,
        err_code: Felt,
    },
    #[error(
        "Operand stack input is {input} but it is expected to fit in a u32 at clock cycle {clk}"
    )]
    #[diagnostic()]
    NotU32StackValue {
        #[label]
        label: SourceSpan,
        #[source_code]
        source_file: Option<Arc<SourceFile>>,
        clk: RowIndex,
        input: u64,
    },
    #[error("stack should have at most {MIN_STACK_DEPTH} elements at the end of program execution, but had {} elements", MIN_STACK_DEPTH + .0)]
    OutputStackOverflow(usize),
    #[error("a program has already been executed in this process")]
    ProgramAlreadyExecuted,
    #[error("proof generation failed")]
    ProverError(#[source] ProverError),
    #[error("smt node {node_hex} not found", node_hex = to_hex(node.as_bytes()))]
    SmtNodeNotFound {
        #[label]
        label: SourceSpan,
        #[source_code]
        source_file: Option<Arc<SourceFile>>,
        node: Word,
    },
    #[error("expected pre-image length of node {node_hex} to be a multiple of 8 but was {preimage_len}",
      node_hex = to_hex(node.as_bytes()),
    )]
    SmtNodePreImageNotValid {
        #[label]
        label: SourceSpan,
        #[source_code]
        source_file: Option<Arc<SourceFile>>,
        node: Word,
        preimage_len: usize,
    },
    #[error("syscall failed: procedure with root {hex} was not found in the kernel",
      hex = to_hex(proc_root.as_bytes())
    )]
    SyscallTargetNotInKernel {
        #[label]
        label: SourceSpan,
        #[source_code]
        source_file: Option<Arc<SourceFile>>,
        proc_root: Word,
    },
    #[error("failed to execute arithmetic circuit evaluation operation: {error}")]
    #[diagnostic()]
    AceChipError {
        #[label("this call failed")]
        label: SourceSpan,
        #[source_code]
        source_file: Option<Arc<SourceFile>>,
        error: AceError,
    },
}

impl From<Ext2InttError> for ExecutionError {
    fn from(value: Ext2InttError) -> Self {
        Self::Ext2InttError(value)
    }
}

impl ExecutionError {
<<<<<<< HEAD
    pub fn divide_by_zero(clk: RowIndex, err_ctx: &ErrorContext<'_, impl MastNodeExt>) -> Self {
=======
    pub fn advice_map_key_not_found(key: Word, err_ctx: &impl ErrorContext) -> Self {
        let (label, source_file) = err_ctx.label_and_source_file();
        Self::AdviceMapKeyNotFound { label, source_file, key }
    }

    pub fn advice_stack_read_failed(row: RowIndex, err_ctx: &impl ErrorContext) -> Self {
        let (label, source_file) = err_ctx.label_and_source_file();
        Self::AdviceStackReadFailed { label, source_file, row }
    }

    pub fn divide_by_zero(clk: RowIndex, err_ctx: &impl ErrorContext) -> Self {
>>>>>>> 04d96ef0
        let (label, source_file) = err_ctx.label_and_source_file();
        Self::DivideByZero { clk, label, source_file }
    }

    pub fn input_not_u32(clk: RowIndex, input: u64, err_ctx: &impl ErrorContext) -> Self {
        let (label, source_file) = err_ctx.label_and_source_file();
        Self::NotU32StackValue { clk, input, label, source_file }
    }

    pub fn dynamic_node_not_found(digest: Word, err_ctx: &impl ErrorContext) -> Self {
        let (label, source_file) = err_ctx.label_and_source_file();

        Self::DynamicNodeNotFound { label, source_file, digest }
    }

    pub fn event_error(
        error: Box<dyn Error + Send + Sync + 'static>,
        err_ctx: &impl ErrorContext,
    ) -> Self {
        let (label, source_file) = err_ctx.label_and_source_file();

        Self::EventError { label, source_file, error }
    }

    pub fn failed_assertion(
        clk: RowIndex,
        err_code: Felt,
        err_msg: Option<Arc<str>>,
        err_ctx: &impl ErrorContext,
    ) -> Self {
        let (label, source_file) = err_ctx.label_and_source_file();

        Self::FailedAssertion {
            label,
            source_file,
            clk,
            err_code,
            err_msg,
        }
    }

<<<<<<< HEAD
    pub fn invalid_stack_depth_on_return(
        depth: usize,
        err_ctx: &ErrorContext<'_, impl MastNodeExt>,
    ) -> Self {
=======
    pub fn invalid_merkle_tree_depth(depth: Felt, err_ctx: &impl ErrorContext) -> Self {
        let (label, source_file) = err_ctx.label_and_source_file();
        Self::InvalidMerkleTreeDepth { label, source_file, depth }
    }

    pub fn invalid_merkle_tree_node_index(
        depth: Felt,
        index: Felt,
        err_ctx: &impl ErrorContext,
    ) -> Self {
        let (label, source_file) = err_ctx.label_and_source_file();
        Self::InvalidMerkleTreeNodeIndex { label, source_file, depth, index }
    }

    pub fn invalid_stack_depth_on_return(depth: usize, err_ctx: &impl ErrorContext) -> Self {
>>>>>>> 04d96ef0
        let (label, source_file) = err_ctx.label_and_source_file();
        Self::InvalidStackDepthOnReturn { label, source_file, depth }
    }

    pub fn log_argument_zero(clk: RowIndex, err_ctx: &impl ErrorContext) -> Self {
        let (label, source_file) = err_ctx.label_and_source_file();
        Self::LogArgumentZero { label, source_file, clk }
    }

    pub fn malfored_mast_forest_in_host(root_digest: Word, err_ctx: &impl ErrorContext) -> Self {
        let (label, source_file) = err_ctx.label_and_source_file();
        Self::MalformedMastForestInHost { label, source_file, root_digest }
    }

    pub fn malformed_signature_key(key_type: &'static str, err_ctx: &impl ErrorContext) -> Self {
        let (label, source_file) = err_ctx.label_and_source_file();
        Self::MalformedSignatureKey { label, source_file, key_type }
    }

    pub fn merkle_path_verification_failed(
        value: Word,
        index: Felt,
        root: Word,
        err_code: Felt,
        err_msg: Option<Arc<str>>,
        err_ctx: &impl ErrorContext,
    ) -> Self {
        let (label, source_file) = err_ctx.label_and_source_file();

        Self::MerklePathVerificationFailed {
            label,
            source_file,
            value,
            index,
            root,
            err_code,
            err_msg,
        }
    }

<<<<<<< HEAD
    pub fn no_mast_forest_with_procedure(
        root_digest: Word,
        err_ctx: &ErrorContext<'_, impl MastNodeExt>,
    ) -> Self {
=======
    pub fn merkle_store_lookup_failed(err: MerkleError, err_ctx: &impl ErrorContext) -> Self {
        let (label, source_file) = err_ctx.label_and_source_file();
        Self::MerkleStoreLookupFailed { label, source_file, err }
    }

    /// Note: This error currently never occurs, since `MerkleStore::merge_roots()` never fails.
    pub fn merkle_store_merge_failed(err: MerkleError, err_ctx: &impl ErrorContext) -> Self {
        let (label, source_file) = err_ctx.label_and_source_file();
        Self::MerkleStoreMergeFailed { label, source_file, err }
    }

    pub fn merkle_store_update_failed(err: MerkleError, err_ctx: &impl ErrorContext) -> Self {
        let (label, source_file) = err_ctx.label_and_source_file();
        Self::MerkleStoreUpdateFailed { label, source_file, err }
    }

    pub fn no_mast_forest_with_procedure(root_digest: Word, err_ctx: &impl ErrorContext) -> Self {
>>>>>>> 04d96ef0
        let (label, source_file) = err_ctx.label_and_source_file();
        Self::NoMastForestWithProcedure { label, source_file, root_digest }
    }

    pub fn not_binary_value_if(value: Felt, err_ctx: &impl ErrorContext) -> Self {
        let (label, source_file) = err_ctx.label_and_source_file();
        Self::NotBinaryValueIf { label, source_file, value }
    }

    pub fn not_binary_value_op(value: Felt, err_ctx: &impl ErrorContext) -> Self {
        let (label, source_file) = err_ctx.label_and_source_file();
        Self::NotBinaryValueOp { label, source_file, value }
    }

    pub fn not_binary_value_loop(value: Felt, err_ctx: &impl ErrorContext) -> Self {
        let (label, source_file) = err_ctx.label_and_source_file();
        Self::NotBinaryValueLoop { label, source_file, value }
    }

    pub fn not_u32_value(value: Felt, err_code: Felt, err_ctx: &impl ErrorContext) -> Self {
        let (label, source_file) = err_ctx.label_and_source_file();
        Self::NotU32Value { label, source_file, value, err_code }
    }

    pub fn smt_node_not_found(node: Word, err_ctx: &impl ErrorContext) -> Self {
        let (label, source_file) = err_ctx.label_and_source_file();
        Self::SmtNodeNotFound { label, source_file, node }
    }

    pub fn smt_node_preimage_not_valid(
        node: Word,
        preimage_len: usize,
        err_ctx: &impl ErrorContext,
    ) -> Self {
        let (label, source_file) = err_ctx.label_and_source_file();
        Self::SmtNodePreImageNotValid { label, source_file, node, preimage_len }
    }

    pub fn syscall_target_not_in_kernel(proc_root: Word, err_ctx: &impl ErrorContext) -> Self {
        let (label, source_file) = err_ctx.label_and_source_file();
        Self::SyscallTargetNotInKernel { label, source_file, proc_root }
    }

    pub fn failed_arithmetic_evaluation(err_ctx: &impl ErrorContext, error: AceError) -> Self {
        let (label, source_file) = err_ctx.label_and_source_file();
        Self::AceChipError { label, source_file, error }
    }
}

impl AsRef<dyn Diagnostic> for ExecutionError {
    fn as_ref(&self) -> &(dyn Diagnostic + 'static) {
        self
    }
}

// ACE ERROR
// ================================================================================================

#[derive(Debug, thiserror::Error)]
pub enum AceError {
    #[error("num of variables should be word aligned and non-zero but was {0}")]
    NumVarIsNotWordAlignedOrIsEmpty(u64),
    #[error("num of evaluation gates should be word aligned and non-zero but was {0}")]
    NumEvalIsNotWordAlignedOrIsEmpty(u64),
    #[error("circuit does not evaluate to zero")]
    CircuitNotEvaluateZero,
    #[error("failed to read from memory")]
    FailedMemoryRead,
    #[error("failed to decode instruction")]
    FailedDecodeInstruction,
    #[error("failed to read from the wiring bus")]
    FailedWireBusRead,
    #[error("num of wires must be less than 2^30 but was {0}")]
    TooManyWires(u64),
}

// EXT2INTT ERROR
// ================================================================================================

#[derive(Debug, thiserror::Error)]
pub enum Ext2InttError {
    #[error("input domain size must be a power of two, but was {0}")]
    DomainSizeNotPowerOf2(u64),
    #[error("input domain size ({0} elements) is too small")]
    DomainSizeTooSmall(u64),
    #[error("address of the last input must be smaller than 2^32, but was {0}")]
    InputEndAddressTooBig(u64),
    #[error("input size must be smaller than 2^32, but was {0}")]
    InputSizeTooBig(u64),
    #[error("address of the first input must be smaller than 2^32, but was {0}")]
    InputStartAddressTooBig(u64),
    #[error("address of the first input is not word aligned: {0}")]
    InputStartNotWordAligned(u64),
    #[error("output size ({0}) cannot be greater than the input size ({1})")]
    OutputSizeTooBig(usize, usize),
    #[error("output size must be greater than 0")]
    OutputSizeIsZero,
    #[error("uninitialized memory at address {0}")]
    UninitializedMemoryAddress(u32),
}

impl AdviceError {
    pub fn into_exec_err(self, err_ctx: &ErrorContext<'_, impl MastNodeExt>) -> ExecutionError {
        let (label, source_file) = err_ctx.label_and_source_file();
        ExecutionError::AdviceError { label, source_file, err: self, clk: None }
    }

    pub fn into_exec_err_at_clk(
        self,
        clk: RowIndex,
        err_ctx: &ErrorContext<'_, impl MastNodeExt>,
    ) -> ExecutionError {
        let (label, source_file) = err_ctx.label_and_source_file();
        ExecutionError::AdviceError {
            label,
            source_file,
            err: self,
            clk: Some(clk),
        }
    }
}

// ERROR CONTEXT
// ===============================================================================================

/// Constructs an error context for the given node in the MAST forest.
///
/// When the `no_err_ctx` feature is disabled, this macro returns a proper error context; otherwise,
/// it returns `()`. That is, this macro is designed to be zero-cost when the `no_err_ctx` feature
/// is enabled.
///
/// Usage:
/// - `err_ctx!(mast_forest, node, source_manager)` - creates basic error context
/// - `err_ctx!(mast_forest, node, source_manager, op_idx)` - creates error context with operation
///   index
#[cfg(not(feature = "no_err_ctx"))]
#[macro_export]
macro_rules! err_ctx {
    ($mast_forest:expr, $node:expr, $source_manager:expr) => {
        $crate::errors::ErrorContextImpl::new($mast_forest, $node, $source_manager)
    };
    ($mast_forest:expr, $node:expr, $source_manager:expr, $op_idx:expr) => {
        $crate::errors::ErrorContextImpl::new_with_op_idx(
            $mast_forest,
            $node,
            $source_manager,
            $op_idx,
        )
    };
}

/// Constructs an error context for the given node in the MAST forest.
///
/// When the `no_err_ctx` feature is disabled, this macro returns a proper error context; otherwise,
/// it returns `()`. That is, this macro is designed to be zero-cost when the `no_err_ctx` feature
/// is enabled.
///
/// Usage:
/// - `err_ctx!(mast_forest, node, source_manager)` - creates basic error context
/// - `err_ctx!(mast_forest, node, source_manager, op_idx)` - creates error context with operation
///   index
#[cfg(feature = "no_err_ctx")]
#[macro_export]
macro_rules! err_ctx {
    ($mast_forest:expr, $node:expr, $source_manager:expr) => {{ () }};
    ($mast_forest:expr, $node:expr, $source_manager:expr, $op_idx:expr) => {{ () }};
}

/// Trait defining the interface for error context providers.
///
/// This trait contains the same methods as `ErrorContext` to provide a common
/// interface for error context functionality.
pub trait ErrorContext {
    /// Returns the label and source file associated with the error context, if any.
    ///
    /// Note that `SourceSpan::UNKNOWN` will be returned to indicate an empty span.
    fn label_and_source_file(&self) -> (SourceSpan, Option<Arc<SourceFile>>);
}

/// Context information to be used when reporting errors.
#[derive(Debug)]
pub struct ErrorContextImpl<'a, N: MastNodeExt> {
    mast_forest: &'a MastForest,
    node: &'a N,
    source_manager: Arc<dyn SourceManager>,
    op_idx: Option<usize>,
}

impl<'a, N: MastNodeExt> ErrorContextImpl<'a, N> {
    #[allow(dead_code)]
    pub fn new(
        mast_forest: &'a MastForest,
        node: &'a N,
        source_manager: Arc<dyn SourceManager>,
    ) -> Self {
        Self {
            mast_forest,
            node,
            source_manager,
            op_idx: None,
        }
    }

    #[allow(dead_code)]
    pub fn new_with_op_idx(
        mast_forest: &'a MastForest,
        node: &'a N,
        source_manager: Arc<dyn SourceManager>,
        op_idx: usize,
    ) -> Self {
        Self {
            mast_forest,
            node,
            source_manager,
            op_idx: Some(op_idx),
        }
    }

    pub fn label_and_source_file(&self) -> (SourceSpan, Option<Arc<SourceFile>>) {
        self.node
            .get_assembly_op(self.mast_forest, self.op_idx)
            .and_then(|assembly_op| assembly_op.location())
            .map_or_else(
                || (SourceSpan::UNKNOWN, None),
                |location| {
                    (
                        self.source_manager.location_to_span(location.clone()).unwrap_or_default(),
                        self.source_manager.get_by_path(&location.path),
                    )
                },
            )
    }
}

impl<'a, N: MastNodeExt> ErrorContext for ErrorContextImpl<'a, N> {
    fn label_and_source_file(&self) -> (SourceSpan, Option<Arc<SourceFile>>) {
        self.label_and_source_file()
    }
}

impl ErrorContext for () {
    fn label_and_source_file(&self) -> (SourceSpan, Option<Arc<SourceFile>>) {
        (SourceSpan::UNKNOWN, None)
    }
}

// TESTS
// ================================================================================================

#[cfg(test)]
mod error_assertions {
    use super::*;

    /// Asserts at compile time that the passed error has Send + Sync + 'static bounds.
    fn _assert_error_is_send_sync_static<E: core::error::Error + Send + Sync + 'static>(_: E) {}

    fn _assert_execution_error_bounds(err: ExecutionError) {
        _assert_error_is_send_sync_static(err);
    }
}<|MERGE_RESOLUTION|>--- conflicted
+++ resolved
@@ -281,21 +281,7 @@
 }
 
 impl ExecutionError {
-<<<<<<< HEAD
-    pub fn divide_by_zero(clk: RowIndex, err_ctx: &ErrorContext<'_, impl MastNodeExt>) -> Self {
-=======
-    pub fn advice_map_key_not_found(key: Word, err_ctx: &impl ErrorContext) -> Self {
-        let (label, source_file) = err_ctx.label_and_source_file();
-        Self::AdviceMapKeyNotFound { label, source_file, key }
-    }
-
-    pub fn advice_stack_read_failed(row: RowIndex, err_ctx: &impl ErrorContext) -> Self {
-        let (label, source_file) = err_ctx.label_and_source_file();
-        Self::AdviceStackReadFailed { label, source_file, row }
-    }
-
     pub fn divide_by_zero(clk: RowIndex, err_ctx: &impl ErrorContext) -> Self {
->>>>>>> 04d96ef0
         let (label, source_file) = err_ctx.label_and_source_file();
         Self::DivideByZero { clk, label, source_file }
     }
@@ -337,28 +323,7 @@
         }
     }
 
-<<<<<<< HEAD
-    pub fn invalid_stack_depth_on_return(
-        depth: usize,
-        err_ctx: &ErrorContext<'_, impl MastNodeExt>,
-    ) -> Self {
-=======
-    pub fn invalid_merkle_tree_depth(depth: Felt, err_ctx: &impl ErrorContext) -> Self {
-        let (label, source_file) = err_ctx.label_and_source_file();
-        Self::InvalidMerkleTreeDepth { label, source_file, depth }
-    }
-
-    pub fn invalid_merkle_tree_node_index(
-        depth: Felt,
-        index: Felt,
-        err_ctx: &impl ErrorContext,
-    ) -> Self {
-        let (label, source_file) = err_ctx.label_and_source_file();
-        Self::InvalidMerkleTreeNodeIndex { label, source_file, depth, index }
-    }
-
     pub fn invalid_stack_depth_on_return(depth: usize, err_ctx: &impl ErrorContext) -> Self {
->>>>>>> 04d96ef0
         let (label, source_file) = err_ctx.label_and_source_file();
         Self::InvalidStackDepthOnReturn { label, source_file, depth }
     }
@@ -399,30 +364,7 @@
         }
     }
 
-<<<<<<< HEAD
-    pub fn no_mast_forest_with_procedure(
-        root_digest: Word,
-        err_ctx: &ErrorContext<'_, impl MastNodeExt>,
-    ) -> Self {
-=======
-    pub fn merkle_store_lookup_failed(err: MerkleError, err_ctx: &impl ErrorContext) -> Self {
-        let (label, source_file) = err_ctx.label_and_source_file();
-        Self::MerkleStoreLookupFailed { label, source_file, err }
-    }
-
-    /// Note: This error currently never occurs, since `MerkleStore::merge_roots()` never fails.
-    pub fn merkle_store_merge_failed(err: MerkleError, err_ctx: &impl ErrorContext) -> Self {
-        let (label, source_file) = err_ctx.label_and_source_file();
-        Self::MerkleStoreMergeFailed { label, source_file, err }
-    }
-
-    pub fn merkle_store_update_failed(err: MerkleError, err_ctx: &impl ErrorContext) -> Self {
-        let (label, source_file) = err_ctx.label_and_source_file();
-        Self::MerkleStoreUpdateFailed { label, source_file, err }
-    }
-
     pub fn no_mast_forest_with_procedure(root_digest: Word, err_ctx: &impl ErrorContext) -> Self {
->>>>>>> 04d96ef0
         let (label, source_file) = err_ctx.label_and_source_file();
         Self::NoMastForestWithProcedure { label, source_file, root_digest }
     }
@@ -525,7 +467,7 @@
 }
 
 impl AdviceError {
-    pub fn into_exec_err(self, err_ctx: &ErrorContext<'_, impl MastNodeExt>) -> ExecutionError {
+    pub fn into_exec_err(self, err_ctx: &impl ErrorContext) -> ExecutionError {
         let (label, source_file) = err_ctx.label_and_source_file();
         ExecutionError::AdviceError { label, source_file, err: self, clk: None }
     }
@@ -533,7 +475,7 @@
     pub fn into_exec_err_at_clk(
         self,
         clk: RowIndex,
-        err_ctx: &ErrorContext<'_, impl MastNodeExt>,
+        err_ctx: &impl ErrorContext,
     ) -> ExecutionError {
         let (label, source_file) = err_ctx.label_and_source_file();
         ExecutionError::AdviceError {
