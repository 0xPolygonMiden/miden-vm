--- conflicted
+++ resolved
@@ -257,14 +257,10 @@
     block_stack: BlockStack,
     span_context: Option<SpanContext>,
     trace: DecoderTrace,
-<<<<<<< HEAD
+    aux_hints: AuxTraceHints,
     operations: Vec<Operation>,
     decorators: DecoratorMap,
-=======
-    aux_hints: AuxTraceHints,
->>>>>>> 0444d6c9
     in_debug_mode: bool,
-    operations: Vec<Operation>,
 }
 
 impl Decoder {
@@ -276,14 +272,10 @@
             block_stack: BlockStack::new(),
             span_context: None,
             trace: DecoderTrace::new(),
-<<<<<<< HEAD
+            aux_hints: AuxTraceHints::new(),
             operations: Vec::<Operation>::new(),
             decorators: DecoratorMap::new(),
-=======
-            aux_hints: AuxTraceHints::new(),
->>>>>>> 0444d6c9
             in_debug_mode,
-            operations: Vec::<Operation>::new(),
         }
     }
 
@@ -462,9 +454,6 @@
             num_groups_left: num_op_groups - ONE,
             group_ops_left: first_op_batch.groups()[0],
         });
-<<<<<<< HEAD
-        self.append_decorators(self.operations.len(), decorator_map);
-=======
 
         // mark the current cycle as a cycle at which an operation batch may have been inserted
         // into the op_group table
@@ -475,7 +464,8 @@
         self.aux_hints
             .block_started(clk, self.block_stack.peek(), None, None);
 
->>>>>>> 0444d6c9
+        self.append_decorators(self.operations.len(), decorator_map);
+
         self.append_operation(Operation::Span);
     }
 
