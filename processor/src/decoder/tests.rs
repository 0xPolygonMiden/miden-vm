--- conflicted
+++ resolved
@@ -12,11 +12,7 @@
     },
     program::blocks::{CodeBlock, Span, OP_BATCH_SIZE},
     utils::collections::Vec,
-<<<<<<< HEAD
-    DecoratorMap, StarkField, DECODER_TRACE_RANGE, ONE, ZERO,
-=======
-    StarkField, DECODER_TRACE_RANGE, DECODER_TRACE_WIDTH, ONE, ZERO,
->>>>>>> 0444d6c9
+    DecoratorMap, StarkField, DECODER_TRACE_RANGE, DECODER_TRACE_WIDTH, ONE, ZERO,
 };
 
 // CONSTANTS
@@ -190,15 +186,9 @@
         Operation::Add,
         Operation::Inv,
     ];
-<<<<<<< HEAD
     let span = Span::new(ops.clone(), DecoratorMap::new());
     let program = CodeBlock::new_span(ops.clone(), DecoratorMap::new());
-    let (trace, trace_len) = build_trace(&[], &program);
-=======
-    let span = Span::new(ops.clone());
-    let program = CodeBlock::new_span(ops.clone());
     let (trace, aux_hints, trace_len) = build_trace(&[], &program);
->>>>>>> 0444d6c9
 
     // --- check block address, op_bits, group count, op_index, and in_span columns ---------------
     check_op_decoding(&trace, 0, ZERO, Operation::Span, 8, 0, 0);
@@ -320,15 +310,9 @@
         Operation::Add,
         Operation::Push(iv[8]),
     ];
-<<<<<<< HEAD
     let span = Span::new(ops.clone(), DecoratorMap::new());
     let program = CodeBlock::new_span(ops.clone(), DecoratorMap::new());
-    let (trace, trace_len) = build_trace(&[], &program);
-=======
-    let span = Span::new(ops.clone());
-    let program = CodeBlock::new_span(ops.clone());
     let (trace, aux_hints, trace_len) = build_trace(&[], &program);
->>>>>>> 0444d6c9
 
     // --- check block address, op_bits, group count, op_index, and in_span columns ---------------
     check_op_decoding(&trace, 0, ZERO, Operation::Span, 12, 0, 0);
@@ -888,13 +872,8 @@
 fn set_user_op_helpers_one() {
     // --- user operation with 1 helper value -----------------------------------------------------
     let ops = vec![Operation::U32and, Operation::U32and];
-<<<<<<< HEAD
     let program = CodeBlock::new_span(ops, DecoratorMap::new());
-    let (trace, _) = build_trace(&[2, 6, 1], &program);
-=======
-    let program = CodeBlock::new_span(ops);
     let (trace, _, _) = build_trace(&[2, 6, 1], &program);
->>>>>>> 0444d6c9
 
     // Check the hasher state of the final user operation which was executed.
     let hasher_state = get_hasher_state(&trace, 2);
