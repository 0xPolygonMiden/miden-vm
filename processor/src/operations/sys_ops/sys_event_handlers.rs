--- conflicted
+++ resolved
@@ -21,56 +21,6 @@
 /// Falcon signature prime.
 const M: u64 = 12289;
 
-<<<<<<< HEAD
-impl Process {
-    pub(super) fn handle_system_event(
-        &self,
-        system_event: SystemEvent,
-        host: &mut impl Host,
-        err_ctx: &impl ErrorContext,
-    ) -> Result<(), ExecutionError> {
-        let advice_provider = host.advice_provider_mut();
-        let process_state: ProcessState = self.into();
-        match system_event {
-            SystemEvent::MerkleNodeMerge => {
-                merge_merkle_nodes(advice_provider, process_state, err_ctx)
-            },
-            SystemEvent::MerkleNodeToStack => {
-                copy_merkle_node_to_adv_stack(advice_provider, process_state, err_ctx)
-            },
-            SystemEvent::MapValueToStack => {
-                copy_map_value_to_adv_stack(advice_provider, process_state, false, err_ctx)
-            },
-            SystemEvent::MapValueToStackN => {
-                copy_map_value_to_adv_stack(advice_provider, process_state, true, err_ctx)
-            },
-            SystemEvent::HasMapKey => {
-                push_key_presence_flag(advice_provider, process_state, err_ctx)
-            },
-            SystemEvent::U64Div => push_u64_div_result(advice_provider, process_state, err_ctx),
-            SystemEvent::FalconDiv => {
-                push_falcon_mod_result(advice_provider, process_state, err_ctx)
-            },
-            SystemEvent::Ext2Inv => push_ext2_inv_result(advice_provider, process_state, err_ctx),
-            SystemEvent::Ext2Intt => push_ext2_intt_result(advice_provider, process_state, err_ctx),
-            SystemEvent::SmtPeek => push_smtpeek_result(advice_provider, process_state, err_ctx),
-            SystemEvent::U32Clz => push_leading_zeros(advice_provider, process_state, err_ctx),
-            SystemEvent::U32Ctz => push_trailing_zeros(advice_provider, process_state, err_ctx),
-            SystemEvent::U32Clo => push_leading_ones(advice_provider, process_state, err_ctx),
-            SystemEvent::U32Cto => push_trailing_ones(advice_provider, process_state, err_ctx),
-            SystemEvent::ILog2 => push_ilog2(advice_provider, process_state, err_ctx),
-
-            SystemEvent::MemToMap => insert_mem_values_into_adv_map(advice_provider, process_state),
-            SystemEvent::HdwordToMap => {
-                insert_hdword_into_adv_map(advice_provider, process_state, ZERO)
-            },
-            SystemEvent::HdwordToMapWithDomain => {
-                let domain = self.stack.get(HDWORD_TO_MAP_WITH_DOMAIN_DOMAIN_OFFSET);
-                insert_hdword_into_adv_map(advice_provider, process_state, domain)
-            },
-            SystemEvent::HpermToMap => insert_hperm_into_adv_map(advice_provider, process_state),
-        }
-=======
 pub fn handle_system_event(
     process: &mut ProcessState,
     system_event: SystemEvent,
@@ -81,6 +31,7 @@
         SystemEvent::MerkleNodeToStack => copy_merkle_node_to_adv_stack(process, err_ctx),
         SystemEvent::MapValueToStack => copy_map_value_to_adv_stack(process, false, err_ctx),
         SystemEvent::MapValueToStackN => copy_map_value_to_adv_stack(process, true, err_ctx),
+        SystemEvent::HasMapKey => push_key_presence_flag(process),
         SystemEvent::U64Div => push_u64_div_result(process, err_ctx),
         SystemEvent::FalconDiv => push_falcon_mod_result(process, err_ctx),
         SystemEvent::Ext2Inv => push_ext2_inv_result(process, err_ctx),
@@ -98,7 +49,6 @@
             insert_hdword_into_adv_map(process, domain)
         },
         SystemEvent::HpermToMap => insert_hperm_into_adv_map(process),
->>>>>>> 8b72fb8b
     }
 }
 
@@ -343,11 +293,7 @@
 /// Outputs:
 ///   Operand stack: [KEY, ...]
 ///   Advice stack: [is_key_exist, ...]
-pub fn push_key_presence_flag(
-    advice_provider: &mut AdviceProvider,
-    process: ProcessState,
-    err_ctx: &impl ErrorContext,
-) -> Result<(), ExecutionError> {
+pub fn push_key_presence_flag(process: &mut ProcessState) -> Result<(), ExecutionError> {
     let map_key = [
         process.get_stack_item(3),
         process.get_stack_item(2),
@@ -355,10 +301,8 @@
         process.get_stack_item(0),
     ];
 
-    let presence_flag = advice_provider.map.contains_key(&map_key.into());
-    advice_provider
-        .push_stack(AdviceSource::Value(Felt::from(presence_flag)))
-        .map_err(|err| ExecutionError::advice_error(err, process.clk(), err_ctx))?;
+    let presence_flag = process.advice_provider().map.contains_key(&map_key.into());
+    process.advice_provider_mut().push_stack(Felt::from(presence_flag));
 
     Ok(())
 }
