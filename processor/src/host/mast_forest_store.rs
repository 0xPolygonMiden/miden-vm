--- conflicted
+++ resolved
@@ -25,13 +25,8 @@
     pub fn insert(&mut self, mast_forest: MastForest) {
         let mast_forest = Arc::new(mast_forest);
 
-<<<<<<< HEAD
-        for root in mast_forest.procedure_roots().iter().map(|&id| mast_forest[id].digest()) {
-            self.mast_forests.insert(root, mast_forest.clone());
-=======
         for proc_digest in mast_forest.procedure_digests() {
             self.mast_forests.insert(proc_digest, mast_forest.clone());
->>>>>>> b8a767f3
         }
     }
 }
