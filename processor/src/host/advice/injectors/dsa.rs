use alloc::vec::Vec;

use super::super::{ExecutionError, Felt, Word};

/// Gets as input a vector containing a secret key, and a word representing a message and outputs a
/// vector of values to be pushed onto the advice stack.
/// The values are the ones required for a Falcon signature verification inside the VM and they are:
///
/// 1. The nonce represented as 8 field elements.
/// 2. The expanded public key represented as the coefficients of a polynomial of degree < 512.
/// 3. The signature represented as the coefficients of a polynomial of degree < 512.
<<<<<<< HEAD
/// 4. The product of the above two polynomials in the ring of polynomials with coefficients
///    in the Miden field.
=======
/// 4. The product of the above two polynomials in the ring of polynomials with coefficients in the
///    Miden field.
>>>>>>> b9c2c589
///
/// # Errors
/// Will return an error if either:
/// - The secret key is malformed due to either incorrect length or failed decoding.
/// - The signature generation failed.
#[cfg(feature = "std")]
pub fn falcon_sign(sk: &[Felt], msg: Word) -> Result<Vec<Felt>, ExecutionError> {
    use vm_core::{
        crypto::dsa::rpo_falcon512::{Polynomial, SecretKey},
        utils::Deserializable,
    };

    // Create the corresponding secret key
    let mut sk_bytes = Vec::with_capacity(sk.len());
    for element in sk {
        let value = element.as_int();
        if value > u8::MAX as u64 {
            return Err(ExecutionError::MalformedSignatureKey("RPO Falcon512"));
        }
        sk_bytes.push(value as u8);
    }

    let sk = SecretKey::read_from_bytes(&sk_bytes)
        .map_err(|_| ExecutionError::MalformedSignatureKey("RPO Falcon512"))?;

    // We can now generate the signature
    let sig = sk.sign(msg);

    // The signature is composed of a nonce and a polynomial s2

    // The nonce is represented as 8 field elements.
    let nonce = sig.nonce();

    // We convert the signature to a polynomial
    let s2 = sig.sig_poly();

    // We also need in the VM the expanded key corresponding to the public key the was provided
    // via the operand stack
    let h = sk.compute_pub_key_poly().0;

    // Lastly, for the probabilistic product routine that is part of the verification procedure,
    // we need to compute the product of the expanded key and the signature polynomial in
    // the ring of polynomials with coefficients in the Miden field.
    let pi = Polynomial::mul_modulo_p(&h, s2);

    // We now push the nonce, the expanded key, the signature polynomial, and the product of the
    // expanded key and the signature polynomial to the advice stack.
    let mut result: Vec<Felt> = nonce.to_elements().to_vec();
    result.extend(h.coefficients.iter().map(|a| Felt::from(a.value() as u32)));
    result.extend(s2.coefficients.iter().map(|a| Felt::from(a.value() as u32)));
    result.extend(pi.iter().map(|a| Felt::new(*a)));
    result.reverse();
    Ok(result)
}

#[cfg(not(feature = "std"))]
pub fn falcon_sign(_pk_sk: &[Felt], _msg: Word) -> Result<Vec<Felt>, ExecutionError> {
    Err(ExecutionError::FailedSignatureGeneration(
        "RPO Falcon512 signature generation is not available in no_std context",
    ))
}<|MERGE_RESOLUTION|>--- conflicted
+++ resolved
@@ -9,13 +9,8 @@
 /// 1. The nonce represented as 8 field elements.
 /// 2. The expanded public key represented as the coefficients of a polynomial of degree < 512.
 /// 3. The signature represented as the coefficients of a polynomial of degree < 512.
-<<<<<<< HEAD
-/// 4. The product of the above two polynomials in the ring of polynomials with coefficients
-///    in the Miden field.
-=======
 /// 4. The product of the above two polynomials in the ring of polynomials with coefficients in the
 ///    Miden field.
->>>>>>> b9c2c589
 ///
 /// # Errors
 /// Will return an error if either:
