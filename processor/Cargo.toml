--- conflicted
+++ resolved
@@ -26,15 +26,10 @@
 tracing = { version = "0.1", default-features = false, features = [
     "attributes",
 ] }
-<<<<<<< HEAD
-miden-air = { package = "miden-air", path = "../air", version = "0.8", default-features = false }
+miden-air = { package = "miden-air", path = "../air", version = "0.9", default-features = false }
 static_assertions = "1.1.0"
 thiserror = { version = "1.0", default-features = false }
-vm-core = { package = "miden-core", path = "../core", version = "0.8", default-features = false }
-=======
 vm-core = { package = "miden-core", path = "../core", version = "0.9", default-features = false }
-miden-air = { package = "miden-air", path = "../air", version = "0.9", default-features = false }
->>>>>>> bf885b7b
 winter-prover = { package = "winter-prover", version = "0.9", default-features = false }
 
 [dev-dependencies]
